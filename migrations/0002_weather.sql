--- conflicted
+++ resolved
@@ -32,14 +32,9 @@
     message_id BIGINT NOT NULL,
     template TEXT NOT NULL,
     base_text TEXT,
-<<<<<<< HEAD
-    base_caption TEXT,
-    reply_markup TEXT,
-=======
 
     base_caption TEXT,
     reply_markup TEXT,
 
->>>>>>> 5b22aca5
     UNIQUE(chat_id, message_id)
 );