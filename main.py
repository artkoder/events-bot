--- conflicted
+++ resolved
@@ -149,7 +149,7 @@
             post_time TEXT NOT NULL,
             last_published_at TEXT
         )""",
-<<<<<<< HEAD
+
 
     """CREATE TABLE IF NOT EXISTS weather_cache_period (
             city_id INTEGER PRIMARY KEY,
@@ -167,8 +167,7 @@
             night_code INTEGER,
             night_wind REAL
         )""",
-=======
->>>>>>> 9d9f8bf4
+
 ]
 
 
@@ -207,10 +206,7 @@
         self.pending = {}
         self.failed_fetches: dict[int, tuple[int, datetime]] = {}
         self.asset_channel_id = self.get_asset_channel()
-<<<<<<< HEAD
-=======
-
->>>>>>> 9d9f8bf4
+
         self.session: ClientSession | None = None
         self.running = False
 
@@ -691,7 +687,7 @@
             period_row = self._get_period_weather(cid) if period else None
             if not row and not period_row:
                 raise ValueError(f"no data for city {cid}")
-<<<<<<< HEAD
+
             if field in {"temperature", "temp", "wind"}:
                 if period_row and period:
                     key_map = {
@@ -713,29 +709,17 @@
                 if field in {"temperature", "temp"}:
                     emoji = weather_emoji(row["weather_code"], is_day)
                     return f"{emoji} {row['temperature']:.1f}\u00B0C"
-=======
-            if field in {"temperature", "temp"}:
-                is_day = row["is_day"] if "is_day" in row.keys() else None
-                emoji = weather_emoji(row["weather_code"], is_day)
-                return f"{emoji} {row['temperature']:.1f}\u00B0C"
-            if field == "wind":
->>>>>>> 9d9f8bf4
+
                 return f"{row['wind_speed']:.1f}"
             return ""
 
         try:
-<<<<<<< HEAD
-=======
-
->>>>>>> 9d9f8bf4
+
             rendered = re.sub(r"{(\d+)\|(?:(nm|nd|ny|nn)-)?(\w+)}", repl, template)
             tomorrow = date.today() + timedelta(days=1)
             rendered = rendered.replace("{next-day-date}", tomorrow.strftime("%d"))
             rendered = rendered.replace("{next-day-month}", months[tomorrow.month - 1])
-<<<<<<< HEAD
-=======
-
->>>>>>> 9d9f8bf4
+
             return rendered
         except ValueError as e:
             logging.info("%s", e)
@@ -845,10 +829,7 @@
             (message_id, hashtags, template),
         )
         self.db.commit()
-<<<<<<< HEAD
-=======
-
->>>>>>> 9d9f8bf4
+
         logging.info("Stored asset %s tags=%s", message_id, hashtags)
 
     def next_asset(self, tags: set[str] | None):
@@ -860,18 +841,12 @@
         """
 
         logging.info("Selecting asset for tags=%s", tags)
-<<<<<<< HEAD
-=======
-
->>>>>>> 9d9f8bf4
+
         cur = self.db.execute(
             "SELECT message_id, hashtags, template FROM asset_images WHERE used_at IS NULL ORDER BY message_id"
         )
         rows = cur.fetchall()
-<<<<<<< HEAD
-=======
-
->>>>>>> 9d9f8bf4
+
         if not rows:
             logging.info("No asset available")
             return None
@@ -890,68 +865,45 @@
         for r in rows:
             tagset = set(r["hashtags"].split()) if r["hashtags"] else set()
             if tagset & tags:
-<<<<<<< HEAD
-=======
-
->>>>>>> 9d9f8bf4
+
                 self.db.execute(
                     "UPDATE asset_images SET used_at=? WHERE message_id=?",
                     (datetime.utcnow().isoformat(), r["message_id"]),
                 )
                 self.db.commit()
-<<<<<<< HEAD
-=======
-
->>>>>>> 9d9f8bf4
+
                 logging.info("Picked asset %s", r["message_id"])
                 return r
             if not tagset and first_no_tag is None:
                 first_no_tag = r
 
-<<<<<<< HEAD
-=======
-
->>>>>>> 9d9f8bf4
+
         if first_no_tag:
             self.db.execute(
                 "UPDATE asset_images SET used_at=? WHERE message_id=?",
                 (datetime.utcnow().isoformat(), first_no_tag["message_id"]),
             )
             self.db.commit()
-<<<<<<< HEAD
+
             logging.info("Picked asset %s (no tags)", first_no_tag["message_id"])
             return first_no_tag
 
-=======
-
-            logging.info("Picked asset %s (no tags)", first_no_tag["message_id"])
-            return first_no_tag
-
-
->>>>>>> 9d9f8bf4
+
         logging.info("No asset available")
         return None
 
 
     async def publish_weather(self, channel_id: int, tags: set[str] | None = None) -> bool:
-<<<<<<< HEAD
-=======
-
->>>>>>> 9d9f8bf4
+
         asset = self.next_asset(tags)
         caption = asset["template"] if asset and asset["template"] else ""
         if caption:
             caption = self._render_template(caption) or caption
         if asset and self.asset_channel_id:
-<<<<<<< HEAD
+
             logging.info("Copying asset %s to %s", asset["message_id"], channel_id)
             resp = await self.api_request(
-=======
-
-            logging.info("Copying asset %s to %s", asset["message_id"], channel_id)
-            resp = await self.api_request(
-
->>>>>>> 9d9f8bf4
+
                 "copyMessage",
                 {
                     "chat_id": channel_id,
@@ -964,10 +916,7 @@
                 "deleteMessage",
                 {"chat_id": self.asset_channel_id, "message_id": asset["message_id"]},
             )
-<<<<<<< HEAD
-=======
-
->>>>>>> 9d9f8bf4
+
             ok = resp.get("ok", False)
         elif caption:
             logging.info("Sending text weather to %s", channel_id)
@@ -989,10 +938,7 @@
             logging.error("Failed to publish weather: %s", resp)
         return ok
 
-<<<<<<< HEAD
-=======
-
->>>>>>> 9d9f8bf4
+
 
     async def handle_message(self, message):
         if self.asset_channel_id and message.get('chat', {}).get('id') == self.asset_channel_id:
@@ -1001,18 +947,12 @@
             self.add_asset(message['message_id'], tags, caption)
             return
 
-<<<<<<< HEAD
-=======
-
->>>>>>> 9d9f8bf4
+
         if 'from' not in message:
             # ignore channel posts when asset channel is not configured
             return
 
-<<<<<<< HEAD
-=======
-
->>>>>>> 9d9f8bf4
+
         text = message.get('text', '')
         user_id = message['from']['id']
         username = message['from'].get('username')
@@ -1458,10 +1398,7 @@
             return
 
 
-<<<<<<< HEAD
-=======
-
->>>>>>> 9d9f8bf4
+
         if text.startswith('/weather') and self.is_superadmin(user_id):
 
             parts = text.split(maxsplit=1)
@@ -1698,17 +1635,11 @@
             await self.api_request('sendMessage', {'chat_id': user_id, 'text': 'Asset channel set'})
         elif data.startswith('wrnow:') and self.is_superadmin(user_id):
             cid = int(data.split(':')[1])
-<<<<<<< HEAD
+
             ok = await self.publish_weather(cid, None)
             msg = 'Posted' if ok else 'No asset to publish'
             await self.api_request('sendMessage', {'chat_id': user_id, 'text': msg})
-=======
-
-            ok = await self.publish_weather(cid, None)
-            msg = 'Posted' if ok else 'No asset to publish'
-            await self.api_request('sendMessage', {'chat_id': user_id, 'text': msg})
-
->>>>>>> 9d9f8bf4
+
         elif data.startswith('wstop:') and self.is_superadmin(user_id):
             cid = int(data.split(':')[1])
             self.remove_weather_channel(cid)
@@ -1845,10 +1776,7 @@
                 try:
                     await self.collect_weather()
                     await self.collect_sea()
-<<<<<<< HEAD
-=======
-
->>>>>>> 9d9f8bf4
+
                     await self.process_weather_channels()
                 except Exception:
                     logging.exception('Weather collection failed')
