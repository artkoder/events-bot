--- conflicted
+++ resolved
@@ -249,10 +249,7 @@
         url = (
             "https://marine-api.open-meteo.com/v1/marine?latitude="
             f"{lat}&longitude={lon}&hourly=sea_surface_temperature&timezone=auto"
-<<<<<<< HEAD
-=======
-
->>>>>>> d5b98d73
+
         )
         try:
             async with self.session.get(url) as resp:
@@ -557,10 +554,7 @@
             (sea_id,),
         ).fetchone()
 
-<<<<<<< HEAD
-=======
-
->>>>>>> d5b98d73
+
     @staticmethod
     def _parse_coords(text: str) -> tuple[float, float] | None:
         """Parse latitude and longitude from string allowing comma separator."""
@@ -572,10 +566,7 @@
         except ValueError:
             return None
 
-<<<<<<< HEAD
-=======
-
->>>>>>> d5b98d73
+
     def _render_template(self, template: str) -> str | None:
         """Replace placeholders in template with cached weather values."""
 
@@ -587,14 +578,9 @@
                 if not row:
                     raise ValueError(f"no sea data for {cid}")
                 emoji = "\U0001F30A"
-<<<<<<< HEAD
+
                 return f"{emoji} {row['current']:.1f}\u00B0C"
-=======
-                return (
-                    f"{emoji} {row['current']:.1f}\u00B0C "
-                    f"{row['morning']:.1f}/{row['day']:.1f}/{row['evening']:.1f}/{row['night']:.1f}"
-                )
->>>>>>> d5b98d73
+
 
             row = self._get_cached_weather(cid)
             if not row:
@@ -1017,10 +1003,7 @@
             return
 
         if text.startswith('/addsea') and self.is_superadmin(user_id):
-<<<<<<< HEAD
-=======
-
->>>>>>> d5b98d73
+
             parts = text.split(maxsplit=2)
             if len(parts) == 3:
                 name = parts[1]
@@ -1029,10 +1012,7 @@
                     await self.api_request('sendMessage', {'chat_id': user_id, 'text': 'Invalid coordinates'})
                     return
                 lat, lon = coords
-<<<<<<< HEAD
-=======
-
->>>>>>> d5b98d73
+
                 try:
                     self.db.execute('INSERT INTO seas (name, lat, lon) VALUES (?, ?, ?)', (name, lat, lon))
                     self.db.commit()
