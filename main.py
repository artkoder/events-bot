import asyncio
import json
import logging
import os
import sqlite3
from datetime import datetime, date, timedelta, timezone
import contextlib
import re

from aiohttp import web, ClientSession

logging.basicConfig(level=logging.INFO)

DB_PATH = os.getenv("DB_PATH", "bot.db")
TZ_OFFSET = os.getenv("TZ_OFFSET", "+00:00")
SCHED_INTERVAL_SEC = int(os.getenv("SCHED_INTERVAL_SEC", "30"))
WMO_EMOJI = {
    0: "\u2600\ufe0f",
    1: "\U0001F324",
    2: "\u26c5",
    3: "\u2601\ufe0f",
    45: "\U0001F32B",
    48: "\U0001F32B",
    51: "\U0001F327",
    53: "\U0001F327",
    55: "\U0001F327",
    61: "\U0001F327",
    63: "\U0001F327",
    65: "\U0001F327",
    71: "\u2744\ufe0f",
    73: "\u2744\ufe0f",
    75: "\u2744\ufe0f",
    80: "\U0001F327",
    81: "\U0001F327",
    82: "\U0001F327",
    95: "\u26c8\ufe0f",
    96: "\u26c8\ufe0f",
    99: "\u26c8\ufe0f",
}

def weather_emoji(code: int, is_day: int | None) -> str:
    emoji = WMO_EMOJI.get(code, "")
    if code == 0 and is_day == 0:
        return "\U0001F319"  # crescent moon
    return emoji

WEATHER_SEPARATOR = "\u2219"  # "∙" used to split header from original text


CREATE_TABLES = [
    """CREATE TABLE IF NOT EXISTS users (
            user_id INTEGER PRIMARY KEY,
            username TEXT,
            is_superadmin INTEGER DEFAULT 0,
            tz_offset TEXT
        )""",
    """CREATE TABLE IF NOT EXISTS pending_users (
            user_id INTEGER PRIMARY KEY,
            username TEXT,
            requested_at TEXT
        )""",
    """CREATE TABLE IF NOT EXISTS rejected_users (
            user_id INTEGER PRIMARY KEY,
            username TEXT,
            rejected_at TEXT
        )""",
    """CREATE TABLE IF NOT EXISTS channels (
            chat_id INTEGER PRIMARY KEY,
            title TEXT
        )""",
        """CREATE TABLE IF NOT EXISTS schedule (
            id INTEGER PRIMARY KEY AUTOINCREMENT,
            from_chat_id INTEGER,
            message_id INTEGER,
            target_chat_id INTEGER,
            publish_time TEXT,
            sent INTEGER DEFAULT 0,
            sent_at TEXT
        )""",
    """CREATE TABLE IF NOT EXISTS cities (
            id INTEGER PRIMARY KEY,
            name TEXT NOT NULL,
            lat REAL NOT NULL,
            lon REAL NOT NULL,
            UNIQUE(name)
        )""",
    """CREATE TABLE IF NOT EXISTS weather_cache_day (
            city_id INTEGER NOT NULL,
            day DATE NOT NULL,
            temperature REAL,
            weather_code INTEGER,
            wind_speed REAL,
            PRIMARY KEY (city_id, day)
        )""",
        """CREATE TABLE IF NOT EXISTS weather_cache_hour (
            city_id INTEGER NOT NULL,
            timestamp DATETIME NOT NULL,
            temperature REAL,
            weather_code INTEGER,
            wind_speed REAL,
            is_day INTEGER,
            PRIMARY KEY (city_id, timestamp)
        )""",

    """CREATE TABLE IF NOT EXISTS seas (
            id INTEGER PRIMARY KEY,
            name TEXT NOT NULL,
            lat REAL NOT NULL,
            lon REAL NOT NULL,
            UNIQUE(name)
        )""",

    """CREATE TABLE IF NOT EXISTS sea_cache (
            sea_id INTEGER PRIMARY KEY,
            updated TEXT,
            current REAL,
            morning REAL,
            day REAL,
            evening REAL,
            night REAL
        )""",

    """CREATE TABLE IF NOT EXISTS weather_posts (
            id INTEGER PRIMARY KEY,
            chat_id BIGINT NOT NULL,
            message_id BIGINT NOT NULL,
            template TEXT NOT NULL,
            base_text TEXT,

            base_caption TEXT,
            reply_markup TEXT,

            UNIQUE(chat_id, message_id)
        )""",

    """CREATE TABLE IF NOT EXISTS asset_images (
            message_id INTEGER PRIMARY KEY,
            hashtags TEXT,
            template TEXT,
            used_at TEXT
        )""",

    """CREATE TABLE IF NOT EXISTS asset_channel (
            channel_id INTEGER PRIMARY KEY
        )""",

    """CREATE TABLE IF NOT EXISTS weather_publish_channels (
            channel_id INTEGER PRIMARY KEY,
            post_time TEXT NOT NULL,
            last_published_at TEXT
        )""",

<<<<<<< HEAD
=======

>>>>>>> 98cc0c38
    """CREATE TABLE IF NOT EXISTS weather_cache_period (
            city_id INTEGER PRIMARY KEY,
            updated TEXT,
            morning_temp REAL,
            morning_code INTEGER,
            morning_wind REAL,
            day_temp REAL,
            day_code INTEGER,
            day_wind REAL,
            evening_temp REAL,
            evening_code INTEGER,
            evening_wind REAL,
            night_temp REAL,
            night_code INTEGER,
            night_wind REAL
        )""",
<<<<<<< HEAD
=======

>>>>>>> 98cc0c38
]


class Bot:
    def __init__(self, token: str, db_path: str):
        self.api_url = f"https://api.telegram.org/bot{token}"
        self.db = sqlite3.connect(db_path)
        self.db.row_factory = sqlite3.Row
        for stmt in CREATE_TABLES:
            self.db.execute(stmt)
        self.db.commit()
        # ensure new columns exist when upgrading
        for table, column in (
            ("users", "username"),
            ("users", "tz_offset"),
            ("pending_users", "username"),
            ("rejected_users", "username"),
            ("weather_posts", "template"),
            ("weather_posts", "base_text"),

            ("weather_posts", "base_caption"),
            ("weather_posts", "reply_markup"),
            ("sea_cache", "updated"),
            ("sea_cache", "current"),
            ("sea_cache", "morning"),
            ("sea_cache", "day"),
            ("sea_cache", "evening"),
            ("sea_cache", "night"),

        ):
            cur = self.db.execute(f"PRAGMA table_info({table})")
            names = [r[1] for r in cur.fetchall()]
            if column not in names:
                self.db.execute(f"ALTER TABLE {table} ADD COLUMN {column} TEXT")
        self.db.commit()
        self.pending = {}
        self.failed_fetches: dict[int, tuple[int, datetime]] = {}
        self.asset_channel_id = self.get_asset_channel()
<<<<<<< HEAD
=======

>>>>>>> 98cc0c38
        self.session: ClientSession | None = None
        self.running = False

    async def start(self):
        self.session = ClientSession()
        self.running = True

    async def close(self):
        self.running = False
        if self.session:
            await self.session.close()

        self.db.close()

    async def handle_edited_message(self, message):
        if self.asset_channel_id and message.get('chat', {}).get('id') == self.asset_channel_id:
            caption = message.get('caption') or message.get('text') or ''
            tags = ' '.join(re.findall(r'#\S+', caption))
            self.add_asset(message['message_id'], tags, caption)
            return

    async def api_request(self, method: str, data: dict = None):
        async with self.session.post(f"{self.api_url}/{method}", json=data) as resp:
            text = await resp.text()
            if resp.status != 200:
                logging.error("API HTTP %s for %s: %s", resp.status, method, text)
            try:
                result = json.loads(text)
            except Exception:
                logging.exception("Invalid response for %s: %s", method, text)
                return {}
            if not result.get("ok"):
                logging.error("API call %s failed: %s", method, result)
            else:
                logging.info("API call %s succeeded", method)
            return result

    async def fetch_open_meteo(self, lat: float, lon: float) -> dict | None:
        url = (
            "https://api.open-meteo.com/v1/forecast?latitude="
            f"{lat}&longitude={lon}&current_weather=true"
            "&hourly=temperature_2m,weather_code,wind_speed_10m,is_day"
            "&forecast_days=2&timezone=auto"
        )
        try:
            async with self.session.get(url) as resp:
                text = await resp.text()

        except Exception:
            logging.exception("Failed to fetch weather")
            return None

        logging.info("Weather API raw response: %s", text)
        if resp.status != 200:
            logging.error("Open-Meteo HTTP %s", resp.status)
            return None
        try:
            data = json.loads(text)
        except Exception:
            logging.exception("Invalid weather JSON")
            return None

        if "current_weather" in data and "current" not in data:
            cw = data["current_weather"]
            data["current"] = {
                "temperature_2m": cw.get("temperature") or cw.get("temperature_2m"),
                "weather_code": cw.get("weather_code") or cw.get("weathercode"),
                "wind_speed_10m": cw.get("wind_speed_10m") or cw.get("windspeed"),
                "is_day": cw.get("is_day"),
            }

        logging.info("Weather response: %s", data.get("current"))
        return data

    async def fetch_open_meteo_sea(self, lat: float, lon: float) -> dict | None:
        url = (
            "https://marine-api.open-meteo.com/v1/marine?latitude="
            f"{lat}&longitude={lon}&hourly=sea_surface_temperature&timezone=auto"

        )
        try:
            async with self.session.get(url) as resp:
                text = await resp.text()
        except Exception:
            logging.exception("Failed to fetch sea")
            return None

        logging.info("Sea API raw response: %s", text)
        if resp.status != 200:
            logging.error("Open-Meteo sea HTTP %s", resp.status)
            return None
        try:
            data = json.loads(text)
        except Exception:
            logging.exception("Invalid sea JSON")
            return None
        return data

    async def collect_weather(self, force: bool = False):

        cur = self.db.execute("SELECT id, lat, lon, name FROM cities")
        updated: set[int] = set()
        for c in cur.fetchall():
            try:
                row = self.db.execute(

                    "SELECT timestamp FROM weather_cache_hour WHERE city_id=? ORDER BY timestamp DESC LIMIT 1",
                    (c["id"],),
                ).fetchone()
                now = datetime.utcnow()
                last_success = datetime.fromisoformat(row["timestamp"]) if row else datetime.min


                attempts, last_attempt = self.failed_fetches.get(c["id"], (0, datetime.min))

                if not force:
                    if last_success > now - timedelta(minutes=30):
                        continue
                    if attempts >= 3 and (now - last_attempt) < timedelta(minutes=30):
                        continue
                    if attempts > 0 and (now - last_attempt) < timedelta(minutes=1):
                        continue
                    if attempts >= 3 and (now - last_attempt) >= timedelta(minutes=30):
                        attempts = 0

                data = await self.fetch_open_meteo(c["lat"], c["lon"])
                if not data or "current" not in data:
                    self.failed_fetches[c["id"]] = (attempts + 1, now)
                    continue

                self.failed_fetches.pop(c["id"], None)

                w = data["current"]
                ts = datetime.utcnow().replace(microsecond=0).isoformat()
                day = ts.split("T")[0]
                self.db.execute(
                    "INSERT OR REPLACE INTO weather_cache_hour (city_id, timestamp, temperature, weather_code, wind_speed, is_day) "
                    "VALUES (?, ?, ?, ?, ?, ?)",
                    (
                        c["id"],
                        ts,
                        w.get("temperature_2m"),
                        w.get("weather_code"),
                        w.get("wind_speed_10m"),
                        w.get("is_day"),
                    ),
                )
                self.db.execute(
                    "INSERT OR REPLACE INTO weather_cache_day (city_id, day, temperature, weather_code, wind_speed) "
                    "VALUES (?, ?, ?, ?, ?)",
                    (
                        c["id"],
                        day,

                        w.get("temperature_2m"),
                        w.get("weather_code"),
                        w.get("wind_speed_10m"),
                    ),
                )
<<<<<<< HEAD
                # parse hourly forecast for tomorrow using averages
=======

                # parse hourly forecast for tomorrow using averages

>>>>>>> 98cc0c38
                h = data.get("hourly", {})
                times = h.get("time") or []
                temps = h.get("temperature_2m") or []
                codes = h.get("weather_code") or []
                winds = h.get("wind_speed_10m") or []
                tomorrow = (datetime.utcnow() + timedelta(days=1)).date()
<<<<<<< HEAD
=======

>>>>>>> 98cc0c38
                buckets = {
                    "morning": ([], [], []),  # temp, code, wind
                    "day": ([], [], []),
                    "evening": ([], [], []),
                    "night": ([], [], []),
                }
<<<<<<< HEAD
=======

>>>>>>> 98cc0c38
                for tstr, temp, code, wind in zip(times, temps, codes, winds):
                    dt_obj = datetime.fromisoformat(tstr)
                    if dt_obj.date() != tomorrow:
                        continue
<<<<<<< HEAD
=======

>>>>>>> 98cc0c38
                    h = dt_obj.hour
                    if 6 <= h < 12:
                        b = buckets["morning"]
                    elif 12 <= h < 18:
                        b = buckets["day"]
                    elif 18 <= h < 24:
                        b = buckets["evening"]
                    else:
                        b = buckets["night"]
                    b[0].append(temp)
                    b[1].append(code)
                    b[2].append(wind)

                def avg(lst: list[float]) -> float | None:
                    return sum(lst) / len(lst) if lst else None

                def mid_code(lst: list[int]) -> int | None:
                    return lst[len(lst) // 2] if lst else None

                mt = avg(buckets["morning"][0])
                mc = mid_code(buckets["morning"][1])
                mw = avg(buckets["morning"][2])
                dt_val = avg(buckets["day"][0])
                dc = mid_code(buckets["day"][1])
                dw = avg(buckets["day"][2])
                et = avg(buckets["evening"][0])
                ec = mid_code(buckets["evening"][1])
                ew = avg(buckets["evening"][2])
                nt = avg(buckets["night"][0])
                nc = mid_code(buckets["night"][1])
                nw = avg(buckets["night"][2])
<<<<<<< HEAD
=======

>>>>>>> 98cc0c38
                self.db.execute(
                    "INSERT OR REPLACE INTO weather_cache_period (city_id, updated, morning_temp, morning_code, morning_wind, day_temp, day_code, day_wind, evening_temp, evening_code, evening_wind, night_temp, night_code, night_wind) "
                    "VALUES (?, ?, ?, ?, ?, ?, ?, ?, ?, ?, ?, ?, ?, ?)",
                    (
                        c["id"],
                        now.isoformat(),
                        mt,
                        mc,
                        mw,
<<<<<<< HEAD
                        dt_val,
=======

                        dt_val,

>>>>>>> 98cc0c38
                        dc,
                        dw,
                        et,
                        ec,
                        ew,
                        nt,
                        nc,
                        nw,
                    ),
                )
                self.db.commit()
                logging.info(
                    "Cached weather for city %s: %s°C code %s",
                    c["id"],
                    w.get("temperature_2m"),
                    w.get("weather_code"),
                )
                updated.add(c["id"])
            except Exception:
                logging.exception("Error processing weather for city %s", c["id"])
        if updated:
            await self.update_weather_posts(updated)

    async def collect_sea(self, force: bool = False):
        cur = self.db.execute("SELECT id, lat, lon FROM seas")
        updated: set[int] = set()
        for s in cur.fetchall():
            row = self.db.execute(
                "SELECT updated FROM sea_cache WHERE sea_id=?",
                (s["id"],),
            ).fetchone()
            now = datetime.utcnow()
            last = datetime.fromisoformat(row["updated"]) if row else datetime.min
            if not force and last > now - timedelta(minutes=30):
                continue

            data = await self.fetch_open_meteo_sea(s["lat"], s["lon"])
            if not data or "hourly" not in data:
                continue
            temps = data["hourly"].get("water_temperature") or data["hourly"].get("sea_surface_temperature")
            times = data["hourly"].get("time")
            if not temps or not times:
                continue

            current = temps[0]
            tomorrow = date.today() + timedelta(days=1)
            morn = day_temp = eve = night = None
            for t, temp in zip(times, temps):
                dt = datetime.fromisoformat(t)
                if dt.date() != tomorrow:
                    continue
                if dt.hour == 6 and morn is None:
                    morn = temp
                elif dt.hour == 12 and day_temp is None:
                    day_temp = temp
                elif dt.hour == 18 and eve is None:
                    eve = temp
                elif dt.hour == 0 and night is None:
                    night = temp
                if morn is not None and day_temp is not None and eve is not None and night is not None:
                    break

            self.db.execute(
                "INSERT OR REPLACE INTO sea_cache (sea_id, updated, current, morning, day, evening, night) VALUES (?, ?, ?, ?, ?, ?, ?)",
                (
                    s["id"],
                    now.isoformat(),
                    current,
                    morn,
                    day_temp,
                    eve,
                    night,
                ),
            )
            self.db.commit()
            updated.add(s["id"])
        if updated:
            await self.update_weather_posts()

    async def handle_update(self, update):
        message = update.get('message') or update.get('channel_post')
        if message:
            await self.handle_message(message)
<<<<<<< HEAD
        elif 'edited_channel_post' in update:
            await self.handle_edited_message(update['edited_channel_post'])
=======
>>>>>>> 98cc0c38
        elif 'callback_query' in update:
            await self.handle_callback(update['callback_query'])
        elif 'my_chat_member' in update:
            await self.handle_my_chat_member(update['my_chat_member'])

    async def handle_my_chat_member(self, chat_update):
        chat = chat_update['chat']
        status = chat_update['new_chat_member']['status']
        if status in {'administrator', 'creator'}:
            self.db.execute(
                'INSERT OR REPLACE INTO channels (chat_id, title) VALUES (?, ?)',
                (chat['id'], chat.get('title', chat.get('username', '')))
            )
            self.db.commit()
            logging.info("Added channel %s", chat['id'])
        else:
            self.db.execute('DELETE FROM channels WHERE chat_id=?', (chat['id'],))
            self.db.commit()
            logging.info("Removed channel %s", chat['id'])

    def get_user(self, user_id):
        cur = self.db.execute('SELECT * FROM users WHERE user_id=?', (user_id,))
        return cur.fetchone()

    def is_pending(self, user_id: int) -> bool:
        cur = self.db.execute('SELECT 1 FROM pending_users WHERE user_id=?', (user_id,))
        return cur.fetchone() is not None

    def pending_count(self) -> int:
        cur = self.db.execute('SELECT COUNT(*) FROM pending_users')
        return cur.fetchone()[0]

    def approve_user(self, uid: int) -> bool:
        if not self.is_pending(uid):
            return False
        cur = self.db.execute('SELECT username FROM pending_users WHERE user_id=?', (uid,))
        row = cur.fetchone()
        username = row['username'] if row else None
        self.db.execute('DELETE FROM pending_users WHERE user_id=?', (uid,))
        self.db.execute(
            'INSERT OR IGNORE INTO users (user_id, username, tz_offset) VALUES (?, ?, ?)',
            (uid, username, TZ_OFFSET)
        )
        if username:
            self.db.execute('UPDATE users SET username=? WHERE user_id=?', (username, uid))
        self.db.execute('DELETE FROM rejected_users WHERE user_id=?', (uid,))
        self.db.commit()
        logging.info('Approved user %s', uid)
        return True

    def reject_user(self, uid: int) -> bool:
        if not self.is_pending(uid):
            return False
        cur = self.db.execute('SELECT username FROM pending_users WHERE user_id=?', (uid,))
        row = cur.fetchone()
        username = row['username'] if row else None
        self.db.execute('DELETE FROM pending_users WHERE user_id=?', (uid,))
        self.db.execute(
            'INSERT OR REPLACE INTO rejected_users (user_id, username, rejected_at) VALUES (?, ?, ?)',
            (uid, username, datetime.utcnow().isoformat()),
        )
        self.db.commit()
        logging.info('Rejected user %s', uid)
        return True

    def is_rejected(self, user_id: int) -> bool:
        cur = self.db.execute('SELECT 1 FROM rejected_users WHERE user_id=?', (user_id,))
        return cur.fetchone() is not None

    def list_scheduled(self):
        cur = self.db.execute(
            'SELECT s.id, s.target_chat_id, c.title as target_title, '
            's.publish_time, s.from_chat_id, s.message_id '
            'FROM schedule s LEFT JOIN channels c ON s.target_chat_id=c.chat_id '
            'WHERE s.sent=0 ORDER BY s.publish_time'
        )
        return cur.fetchall()

    def add_schedule(self, from_chat: int, msg_id: int, targets: set[int], pub_time: str):
        for chat_id in targets:
            self.db.execute(
                'INSERT INTO schedule (from_chat_id, message_id, target_chat_id, publish_time) VALUES (?, ?, ?, ?)',
                (from_chat, msg_id, chat_id, pub_time),
            )
        self.db.commit()
        logging.info('Scheduled %s -> %s at %s', msg_id, list(targets), pub_time)

    def remove_schedule(self, sid: int):
        self.db.execute('DELETE FROM schedule WHERE id=?', (sid,))
        self.db.commit()
        logging.info('Cancelled schedule %s', sid)

    def update_schedule_time(self, sid: int, pub_time: str):
        self.db.execute('UPDATE schedule SET publish_time=? WHERE id=?', (pub_time, sid))
        self.db.commit()
        logging.info('Rescheduled %s to %s', sid, pub_time)

    @staticmethod
    def format_user(user_id: int, username: str | None) -> str:
        label = f"@{username}" if username else str(user_id)
        return f"[{label}](tg://user?id={user_id})"

    @staticmethod
    def parse_offset(offset: str) -> timedelta:
        sign = -1 if offset.startswith('-') else 1
        h, m = offset.lstrip('+-').split(':')
        return timedelta(minutes=sign * (int(h) * 60 + int(m)))

    def format_time(self, ts: str, offset: str) -> str:
        dt = datetime.fromisoformat(ts)
        dt += self.parse_offset(offset)
        return dt.strftime('%H:%M %d.%m.%Y')

    def get_tz_offset(self, user_id: int) -> str:
        cur = self.db.execute('SELECT tz_offset FROM users WHERE user_id=?', (user_id,))
        row = cur.fetchone()
        return row['tz_offset'] if row and row['tz_offset'] else TZ_OFFSET

    def is_authorized(self, user_id):
        return self.get_user(user_id) is not None

    def is_superadmin(self, user_id):
        row = self.get_user(user_id)
        return row and row['is_superadmin']

    async def parse_post_url(self, url: str) -> tuple[int, int] | None:
        """Return chat_id and message_id from a Telegram post URL."""
        m = re.search(r"/c/(\d+)/(\d+)", url)
        if m:
            return int(f"-100{m.group(1)}"), int(m.group(2))
        m = re.search(r"t.me/([^/]+)/(\d+)", url)
        if m:
            resp = await self.api_request('getChat', {'chat_id': f"@{m.group(1)}"})
            if resp.get('ok'):
                return resp['result']['id'], int(m.group(2))
        return None

    def _get_cached_weather(self, city_id: int):
        return self.db.execute(
            "SELECT temperature, weather_code, wind_speed, is_day FROM weather_cache_hour "
            "WHERE city_id=? ORDER BY timestamp DESC LIMIT 1",
            (city_id,),
        ).fetchone()

    def _get_period_weather(self, city_id: int):
        return self.db.execute(
            "SELECT * FROM weather_cache_period WHERE city_id=?",
            (city_id,),
        ).fetchone()

    def _get_sea_cache(self, sea_id: int):
        return self.db.execute(
            "SELECT current, morning, day, evening, night FROM sea_cache WHERE sea_id=?",
            (sea_id,),
        ).fetchone()


    @staticmethod
    def _parse_coords(text: str) -> tuple[float, float] | None:
        """Parse latitude and longitude from string allowing comma separator."""
        parts = [p for p in re.split(r"[ ,]+", text.strip()) if p]
        if len(parts) != 2:
            return None
        try:
            return float(parts[0]), float(parts[1])
        except ValueError:
            return None


    def _render_template(self, template: str) -> str | None:
        """Replace placeholders in template with cached weather values."""

        months = [
            "января",
            "февраля",
            "марта",
            "апреля",
            "мая",
            "июня",
            "июля",
            "августа",
            "сентября",
            "октября",
            "ноября",
            "декабря",
        ]

        def repl(match: re.Match[str]) -> str:
            cid = int(match.group(1))
            period = match.group(2)
            field = match.group(3)

            if field in {"seatemperature", "seatemp"}:
                row = self._get_sea_cache(cid)
                if not row:
                    raise ValueError(f"no sea data for {cid}")
                key = {
                    "nm": "morning",
                    "nd": "day",
                    "ny": "evening",
                    "nn": "night",
                }.get(period, "current")
                if row[key] is None:
                    raise ValueError(f"no sea {key} for {cid}")
                emoji = "\U0001F30A"
                return f"{emoji} {row[key]:.1f}\u00B0C"

            row = self._get_cached_weather(cid)
            period_row = self._get_period_weather(cid) if period else None
            if not row and not period_row:
                raise ValueError(f"no data for city {cid}")
<<<<<<< HEAD
=======

>>>>>>> 98cc0c38
            if field in {"temperature", "temp", "wind"}:
                if period_row and period:
                    key_map = {
                        "nm": ("morning_temp", "morning_code", "morning_wind", 1),
                        "nd": ("day_temp", "day_code", "day_wind", 1),
                        "ny": ("evening_temp", "evening_code", "evening_wind", 1),
                        "nn": ("night_temp", "night_code", "night_wind", 0),
                    }
                    t_key, c_key, w_key, is_day_val = key_map[period]
                    if period_row[t_key] is not None:
                        if field in {"temperature", "temp"}:
                            emoji = weather_emoji(period_row[c_key], is_day_val)
<<<<<<< HEAD
                            return f"{emoji} {period_row[t_key]:.0f}\u00B0C"
=======

                            return f"{emoji} {period_row[t_key]:.0f}\u00B0C"

>>>>>>> 98cc0c38
                        if field == "wind":
                            return f"{period_row[w_key]:.1f}"
                if not row:
                    raise ValueError(f"no current data for city {cid}")
                is_day = row["is_day"] if "is_day" in row.keys() else None
                if field in {"temperature", "temp"}:
                    emoji = weather_emoji(row["weather_code"], is_day)
                    return f"{emoji} {row['temperature']:.1f}\u00B0C"
<<<<<<< HEAD
=======

>>>>>>> 98cc0c38
                return f"{row['wind_speed']:.1f}"
            return ""

        try:
<<<<<<< HEAD
=======

>>>>>>> 98cc0c38
            rendered = re.sub(r"{(\d+)\|(?:(nm|nd|ny|nn)-)?(\w+)}", repl, template)
            tomorrow = date.today() + timedelta(days=1)
            rendered = rendered.replace("{next-day-date}", tomorrow.strftime("%d"))
            rendered = rendered.replace("{next-day-month}", months[tomorrow.month - 1])
<<<<<<< HEAD
=======

>>>>>>> 98cc0c38
            return rendered
        except ValueError as e:
            logging.info("%s", e)
            return None


    @staticmethod
    def post_url(chat_id: int, message_id: int) -> str:
        if str(chat_id).startswith("-100"):
            return f"https://t.me/c/{str(chat_id)[4:]}/{message_id}"
        return f"https://t.me/{chat_id}/{message_id}"


    async def update_weather_posts(self, cities: set[int] | None = None):
        """Update all registered posts using cached weather."""
        cur = self.db.execute(
            "SELECT id, chat_id, message_id, template, base_text, base_caption, reply_markup FROM weather_posts"

        )
        rows = cur.fetchall()
        for r in rows:
            tpl_cities = {int(m.group(1)) for m in re.finditer(r"{(\d+)\|", r["template"])}
            if cities is not None and not (tpl_cities & cities):
                continue
            header = self._render_template(r["template"])
            if header is None:
                continue

            markup = json.loads(r["reply_markup"]) if r["reply_markup"] else None
            if r["base_caption"]:
                caption = f"{header}{WEATHER_SEPARATOR}{r['base_caption']}"
                payload = {
                    "chat_id": r["chat_id"],
                    "message_id": r["message_id"],
                    "caption": caption,
                }
                if markup:
                    payload["reply_markup"] = markup
                resp = await self.api_request(
                    "editMessageCaption",
                    payload,

                )
            else:
                text = (
                    f"{header}{WEATHER_SEPARATOR}{r['base_text']}"
                    if r["base_text"]
                    else header
                )

                payload = {
                    "chat_id": r["chat_id"],
                    "message_id": r["message_id"],
                    "text": text,
                }
                if markup:
                    payload["reply_markup"] = markup
                resp = await self.api_request(
                    "editMessageText",
                    payload,

                )
            if resp.get("ok"):
                logging.info("Updated weather post %s", r["id"])
            else:
                logging.error(
                    "Failed to update weather post %s: %s", r["id"], resp
                )

    def add_weather_channel(self, channel_id: int, post_time: str):
        self.db.execute(
            "INSERT OR REPLACE INTO weather_publish_channels (channel_id, post_time) VALUES (?, ?)",
            (channel_id, post_time),
        )
        self.db.commit()

    def remove_weather_channel(self, channel_id: int):
        self.db.execute(
            "DELETE FROM weather_publish_channels WHERE channel_id=?",
            (channel_id,),
        )
        self.db.commit()

    def list_weather_channels(self):
        cur = self.db.execute(
            "SELECT w.channel_id, w.post_time, w.last_published_at, c.title FROM weather_publish_channels w LEFT JOIN channels c ON c.chat_id=w.channel_id ORDER BY w.channel_id"
        )
        return cur.fetchall()

    def set_asset_channel(self, channel_id: int):
        self.db.execute("DELETE FROM asset_channel")
        self.db.execute(
            "INSERT INTO asset_channel (channel_id) VALUES (?)",
            (channel_id,),
        )
        self.db.commit()
        self.asset_channel_id = channel_id

    def get_asset_channel(self) -> int | None:
        cur = self.db.execute("SELECT channel_id FROM asset_channel LIMIT 1")
        row = cur.fetchone()
        return row["channel_id"] if row else None

    def add_asset(self, message_id: int, hashtags: str, template: str | None = None):
<<<<<<< HEAD
        cur = self.db.execute(
            "SELECT used_at FROM asset_images WHERE message_id=?",
            (message_id,),
        )
        row = cur.fetchone()
        used_at = row["used_at"] if row else None
        self.db.execute(
            "INSERT OR REPLACE INTO asset_images (message_id, hashtags, template, used_at) VALUES (?, ?, ?, ?)",
            (message_id, hashtags, template, used_at),
        )
        self.db.commit()
=======
        self.db.execute(
            "INSERT OR REPLACE INTO asset_images (message_id, hashtags, template) VALUES (?, ?, ?)",
            (message_id, hashtags, template),
        )
        self.db.commit()

>>>>>>> 98cc0c38
        logging.info("Stored asset %s tags=%s", message_id, hashtags)

    def next_asset(self, tags: set[str] | None):
        """Return and mark the next unused asset.

        When ``tags`` is ``None`` or empty, the very first unused asset is
        returned regardless of its hashtags. Otherwise we search for a tag
        match and fall back to an untagged asset.
        """

        logging.info("Selecting asset for tags=%s", tags)
<<<<<<< HEAD
=======

>>>>>>> 98cc0c38
        cur = self.db.execute(
            "SELECT message_id, hashtags, template FROM asset_images WHERE used_at IS NULL ORDER BY message_id"
        )
        rows = cur.fetchall()
<<<<<<< HEAD
=======

>>>>>>> 98cc0c38
        if not rows:
            logging.info("No asset available")
            return None

        if not tags:
            r = rows[0]
            self.db.execute(
                "UPDATE asset_images SET used_at=? WHERE message_id=?",
                (datetime.utcnow().isoformat(), r["message_id"]),
            )
            self.db.commit()
            logging.info("Picked asset %s", r["message_id"])
            return r

        first_no_tag = None
        for r in rows:
            tagset = set(r["hashtags"].split()) if r["hashtags"] else set()
            if tagset & tags:
<<<<<<< HEAD
=======

>>>>>>> 98cc0c38
                self.db.execute(
                    "UPDATE asset_images SET used_at=? WHERE message_id=?",
                    (datetime.utcnow().isoformat(), r["message_id"]),
                )
                self.db.commit()
<<<<<<< HEAD
=======

>>>>>>> 98cc0c38
                logging.info("Picked asset %s", r["message_id"])
                return r
            if not tagset and first_no_tag is None:
                first_no_tag = r

<<<<<<< HEAD
=======

>>>>>>> 98cc0c38
        if first_no_tag:
            self.db.execute(
                "UPDATE asset_images SET used_at=? WHERE message_id=?",
                (datetime.utcnow().isoformat(), first_no_tag["message_id"]),
            )
            self.db.commit()
<<<<<<< HEAD
            logging.info("Picked asset %s (no tags)", first_no_tag["message_id"])
            return first_no_tag

=======

            logging.info("Picked asset %s (no tags)", first_no_tag["message_id"])
            return first_no_tag


>>>>>>> 98cc0c38
        logging.info("No asset available")
        return None


<<<<<<< HEAD
    async def publish_weather(
        self,
        channel_id: int,
        tags: set[str] | None = None,
        record: bool = True,
    ) -> bool:
=======
    async def publish_weather(self, channel_id: int, tags: set[str] | None = None) -> bool:

>>>>>>> 98cc0c38
        asset = self.next_asset(tags)
        caption = asset["template"] if asset and asset["template"] else ""
        if caption:
            caption = self._render_template(caption) or caption
        if asset and self.asset_channel_id:
<<<<<<< HEAD
            logging.info("Copying asset %s to %s", asset["message_id"], channel_id)
            resp = await self.api_request(
=======

            logging.info("Copying asset %s to %s", asset["message_id"], channel_id)
            resp = await self.api_request(

>>>>>>> 98cc0c38
                "copyMessage",
                {
                    "chat_id": channel_id,
                    "from_chat_id": self.asset_channel_id,
                    "message_id": asset["message_id"],
                    "caption": caption or None,
                },
            )
            await self.api_request(
                "deleteMessage",
                {"chat_id": self.asset_channel_id, "message_id": asset["message_id"]},
            )
<<<<<<< HEAD
=======

>>>>>>> 98cc0c38
            ok = resp.get("ok", False)
        elif caption:
            logging.info("Sending text weather to %s", channel_id)
            resp = await self.api_request(
                "sendMessage",
                {"chat_id": channel_id, "text": caption},
            )
            ok = resp.get("ok", False)
        else:
            logging.info("No asset and no caption; nothing to publish")
            return False
<<<<<<< HEAD
        if ok and record:
=======
        if ok:
>>>>>>> 98cc0c38
            self.db.execute(
                "UPDATE weather_publish_channels SET last_published_at=? WHERE channel_id=?",
                (datetime.utcnow().isoformat(), channel_id),
            )
            self.db.commit()
        else:
            logging.error("Failed to publish weather: %s", resp)
        return ok

<<<<<<< HEAD

    async def handle_message(self, message):
        global TZ_OFFSET
=======


    async def handle_message(self, message):
        global TZ_OFFSET

>>>>>>> 98cc0c38
        if self.asset_channel_id and message.get('chat', {}).get('id') == self.asset_channel_id:
            caption = message.get('caption') or message.get('text') or ''
            tags = ' '.join(re.findall(r'#\S+', caption))
            self.add_asset(message['message_id'], tags, caption)
            return

<<<<<<< HEAD
=======

>>>>>>> 98cc0c38
        if 'from' not in message:
            # ignore channel posts when asset channel is not configured
            return

<<<<<<< HEAD
=======

>>>>>>> 98cc0c38
        text = message.get('text', '')
        user_id = message['from']['id']
        username = message['from'].get('username')

        # first /start registers superadmin or puts user in queue
        if text.startswith('/start'):
            if self.get_user(user_id):
                await self.api_request('sendMessage', {
                    'chat_id': user_id,
                    'text': 'Bot is working'
                })
                return

            if self.is_rejected(user_id):
                await self.api_request('sendMessage', {
                    'chat_id': user_id,
                    'text': 'Access denied by administrator'
                })
                return

            if self.is_pending(user_id):
                await self.api_request('sendMessage', {
                    'chat_id': user_id,
                    'text': 'Awaiting approval'
                })
                return

            cur = self.db.execute('SELECT COUNT(*) FROM users')
            user_count = cur.fetchone()[0]
            if user_count == 0:
                self.db.execute('INSERT INTO users (user_id, username, is_superadmin, tz_offset) VALUES (?, ?, 1, ?)', (user_id, username, TZ_OFFSET))
                self.db.commit()
                logging.info('Registered %s as superadmin', user_id)
                await self.api_request('sendMessage', {
                    'chat_id': user_id,
                    'text': 'You are superadmin'
                })
                return

            if self.pending_count() >= 10:
                await self.api_request('sendMessage', {
                    'chat_id': user_id,
                    'text': 'Registration queue full, try later'
                })
                logging.info('Registration rejected for %s due to full queue', user_id)
                return

            self.db.execute(
                'INSERT OR IGNORE INTO pending_users (user_id, username, requested_at) VALUES (?, ?, ?)',
                (user_id, username, datetime.utcnow().isoformat())
            )
            self.db.commit()
            logging.info('User %s added to pending queue', user_id)
            await self.api_request('sendMessage', {
                'chat_id': user_id,
                'text': 'Registration pending approval'
            })
            return

        if text.startswith('/add_user') and self.is_superadmin(user_id):
            parts = text.split()
            if len(parts) == 2:
                uid = int(parts[1])
                if not self.get_user(uid):
                    self.db.execute('INSERT INTO users (user_id) VALUES (?)', (uid,))
                    self.db.commit()
                await self.api_request('sendMessage', {
                    'chat_id': user_id,
                    'text': f'User {uid} added'
                })
            return

        if text.startswith('/remove_user') and self.is_superadmin(user_id):
            parts = text.split()
            if len(parts) == 2:
                uid = int(parts[1])
                self.db.execute('DELETE FROM users WHERE user_id=?', (uid,))
                self.db.commit()
                await self.api_request('sendMessage', {
                    'chat_id': user_id,
                    'text': f'User {uid} removed'
                })
            return

        if text.startswith('/tz'):
            parts = text.split()
            if not self.is_authorized(user_id):
                await self.api_request('sendMessage', {'chat_id': user_id, 'text': 'Not authorized'})
                return
            if len(parts) != 2:
                await self.api_request('sendMessage', {'chat_id': user_id, 'text': 'Usage: /tz +02:00'})
                return
            try:
                self.parse_offset(parts[1])
            except Exception:
                await self.api_request('sendMessage', {'chat_id': user_id, 'text': 'Invalid offset'})
                return
            self.db.execute('UPDATE users SET tz_offset=? WHERE user_id=?', (parts[1], user_id))
            self.db.commit()
            TZ_OFFSET = parts[1]
            await self.api_request('sendMessage', {'chat_id': user_id, 'text': f'Timezone set to {parts[1]}'})
            return

        if text.startswith('/list_users') and self.is_superadmin(user_id):
            cur = self.db.execute('SELECT user_id, username, is_superadmin FROM users')
            rows = cur.fetchall()
            msg = '\n'.join(
                f"{self.format_user(r['user_id'], r['username'])} {'(admin)' if r['is_superadmin'] else ''}"
                for r in rows
            )
            await self.api_request('sendMessage', {
                'chat_id': user_id,
                'text': msg or 'No users',
                'parse_mode': 'Markdown'
            })
            return

        if text.startswith('/pending') and self.is_superadmin(user_id):
            cur = self.db.execute('SELECT user_id, username, requested_at FROM pending_users')
            rows = cur.fetchall()
            if not rows:
                await self.api_request('sendMessage', {'chat_id': user_id, 'text': 'No pending users'})
                return

            msg = '\n'.join(
                f"{self.format_user(r['user_id'], r['username'])} requested {r['requested_at']}"
                for r in rows
            )
            keyboard = {
                'inline_keyboard': [
                    [
                        {'text': 'Approve', 'callback_data': f'approve:{r["user_id"]}'},
                        {'text': 'Reject', 'callback_data': f'reject:{r["user_id"]}'}
                    ]
                    for r in rows
                ]
            }
            await self.api_request('sendMessage', {
                'chat_id': user_id,
                'text': msg,
                'parse_mode': 'Markdown',
                'reply_markup': keyboard
            })
            return

        if text.startswith('/approve') and self.is_superadmin(user_id):
            parts = text.split()
            if len(parts) == 2:
                uid = int(parts[1])
                if self.approve_user(uid):
                    cur = self.db.execute('SELECT username FROM users WHERE user_id=?', (uid,))
                    row = cur.fetchone()
                    uname = row['username'] if row else None
                    await self.api_request('sendMessage', {
                        'chat_id': user_id,
                        'text': f'{self.format_user(uid, uname)} approved',
                        'parse_mode': 'Markdown'
                    })
                    await self.api_request('sendMessage', {'chat_id': uid, 'text': 'You are approved'})
                else:
                    await self.api_request('sendMessage', {'chat_id': user_id, 'text': 'User not in pending list'})
            return

        if text.startswith('/reject') and self.is_superadmin(user_id):
            parts = text.split()
            if len(parts) == 2:
                uid = int(parts[1])
                if self.reject_user(uid):
                    cur = self.db.execute('SELECT username FROM rejected_users WHERE user_id=?', (uid,))
                    row = cur.fetchone()
                    uname = row['username'] if row else None
                    await self.api_request('sendMessage', {
                        'chat_id': user_id,
                        'text': f'{self.format_user(uid, uname)} rejected',
                        'parse_mode': 'Markdown'
                    })
                    await self.api_request('sendMessage', {'chat_id': uid, 'text': 'Your registration was rejected'})
                else:
                    await self.api_request('sendMessage', {'chat_id': user_id, 'text': 'User not in pending list'})
            return

        if text.startswith('/channels') and self.is_superadmin(user_id):
            cur = self.db.execute('SELECT chat_id, title FROM channels')
            rows = cur.fetchall()
            msg = '\n'.join(f"{r['title']} ({r['chat_id']})" for r in rows)
            await self.api_request('sendMessage', {'chat_id': user_id, 'text': msg or 'No channels'})
            return

        if text.startswith('/history'):
            cur = self.db.execute(
                'SELECT target_chat_id, sent_at FROM schedule WHERE sent=1 ORDER BY sent_at DESC LIMIT 10'
            )
            rows = cur.fetchall()
            offset = self.get_tz_offset(user_id)
            msg = '\n'.join(
                f"{r['target_chat_id']} at {self.format_time(r['sent_at'], offset)}"
                for r in rows
            )
            await self.api_request('sendMessage', {'chat_id': user_id, 'text': msg or 'No history'})
            return

        if text.startswith('/scheduled') and self.is_authorized(user_id):
            rows = self.list_scheduled()
            if not rows:
                await self.api_request('sendMessage', {'chat_id': user_id, 'text': 'No scheduled posts'})
                return
            offset = self.get_tz_offset(user_id)
            for r in rows:
                ok = False
                try:
                    resp = await self.api_request('forwardMessage', {
                        'chat_id': user_id,
                        'from_chat_id': r['from_chat_id'],
                        'message_id': r['message_id']
                    })
                    ok = resp.get('ok', False)
                    if not ok and resp.get('error_code') == 400 and 'not' in resp.get('description', '').lower():
                        resp = await self.api_request('copyMessage', {
                            'chat_id': user_id,
                            'from_chat_id': r['from_chat_id'],
                            'message_id': r['message_id']
                        })
                        ok = resp.get('ok', False)
                except Exception:
                    logging.exception('Failed to forward message %s', r['id'])
                if not ok:
                    link = None
                    if str(r['from_chat_id']).startswith('-100'):
                        cid = str(r['from_chat_id'])[4:]
                        link = f'https://t.me/c/{cid}/{r["message_id"]}'
                    await self.api_request('sendMessage', {
                        'chat_id': user_id,
                        'text': link or f'Message {r["message_id"]} from {r["from_chat_id"]}'
                    })
                keyboard = {
                    'inline_keyboard': [[
                        {'text': 'Cancel', 'callback_data': f'cancel:{r["id"]}'},
                        {'text': 'Reschedule', 'callback_data': f'resch:{r["id"]}'}
                    ]]
                }
                target = (
                    f"{r['target_title']} ({r['target_chat_id']})"
                    if r['target_title'] else str(r['target_chat_id'])
                )
                await self.api_request('sendMessage', {
                    'chat_id': user_id,
                    'text': f"{r['id']}: {target} at {self.format_time(r['publish_time'], offset)}",
                    'reply_markup': keyboard
                })
            return

        if text.startswith('/addbutton'):
            if not self.is_authorized(user_id):
                await self.api_request('sendMessage', {'chat_id': user_id, 'text': 'Not authorized'})
                return

            parts = text.split()
            if len(parts) < 4:

                await self.api_request('sendMessage', {
                    'chat_id': user_id,
                    'text': 'Usage: /addbutton <post_url> <text> <url>'
                })
                return
            parsed = await self.parse_post_url(parts[1])
            if not parsed:
                await self.api_request('sendMessage', {'chat_id': user_id, 'text': 'Invalid post URL'})
                return
            chat_id, msg_id = parsed

            keyboard_text = " ".join(parts[2:-1])
            keyboard = {'inline_keyboard': [[{'text': keyboard_text, 'url': parts[-1]}]]}

            resp = await self.api_request('editMessageReplyMarkup', {
                'chat_id': chat_id,
                'message_id': msg_id,
                'reply_markup': keyboard
            })
            if resp.get('ok'):
                logging.info('Updated message %s with button', msg_id)
                await self.api_request('sendMessage', {'chat_id': user_id, 'text': 'Button added'})
            else:
                logging.error('Failed to add button to %s: %s', msg_id, resp)
                await self.api_request('sendMessage', {'chat_id': user_id, 'text': 'Failed to add button'})
            return

        if text.startswith('/delbutton'):
            if not self.is_authorized(user_id):
                await self.api_request('sendMessage', {'chat_id': user_id, 'text': 'Not authorized'})
                return

            parts = text.split()
            if len(parts) != 2:
                await self.api_request('sendMessage', {
                    'chat_id': user_id,
                    'text': 'Usage: /delbutton <post_url>'
                })
                return
            parsed = await self.parse_post_url(parts[1])
            if not parsed:
                await self.api_request('sendMessage', {'chat_id': user_id, 'text': 'Invalid post URL'})
                return
            chat_id, msg_id = parsed

            resp = await self.api_request('editMessageReplyMarkup', {
                'chat_id': chat_id,
                'message_id': msg_id,
                'reply_markup': {}
            })
            if resp.get('ok'):
                logging.info('Removed buttons from message %s', msg_id)
                await self.api_request('sendMessage', {'chat_id': user_id, 'text': 'Button removed'})
            else:
                logging.error('Failed to remove button from %s: %s', msg_id, resp)
                await self.api_request('sendMessage', {'chat_id': user_id, 'text': 'Failed to remove button'})
            return

        if text.startswith('/addcity') and self.is_superadmin(user_id):
            parts = text.split(maxsplit=2)
            if len(parts) == 3:
                name = parts[1]
                coords = self._parse_coords(parts[2])
                if not coords:
                    await self.api_request('sendMessage', {'chat_id': user_id, 'text': 'Invalid coordinates'})
                    return
                lat, lon = coords
                try:
                    self.db.execute('INSERT INTO cities (name, lat, lon) VALUES (?, ?, ?)', (name, lat, lon))
                    self.db.commit()
                    await self.api_request('sendMessage', {'chat_id': user_id, 'text': f'City {name} added'})
                except sqlite3.IntegrityError:
                    await self.api_request('sendMessage', {'chat_id': user_id, 'text': 'City already exists'})
            else:
                await self.api_request('sendMessage', {'chat_id': user_id, 'text': 'Usage: /addcity <name> <lat> <lon>'})
            return

        if text.startswith('/addsea') and self.is_superadmin(user_id):

            parts = text.split(maxsplit=2)
            if len(parts) == 3:
                name = parts[1]
                coords = self._parse_coords(parts[2])
                if not coords:
                    await self.api_request('sendMessage', {'chat_id': user_id, 'text': 'Invalid coordinates'})
                    return
                lat, lon = coords

                try:
                    self.db.execute('INSERT INTO seas (name, lat, lon) VALUES (?, ?, ?)', (name, lat, lon))
                    self.db.commit()
                    await self.api_request('sendMessage', {'chat_id': user_id, 'text': f'Sea {name} added'})
                except sqlite3.IntegrityError:
                    await self.api_request('sendMessage', {'chat_id': user_id, 'text': 'Sea already exists'})
            else:
                await self.api_request('sendMessage', {'chat_id': user_id, 'text': 'Usage: /addsea <name> <lat> <lon>'})
            return

        if text.startswith('/cities') and self.is_superadmin(user_id):
            cur = self.db.execute('SELECT id, name, lat, lon FROM cities ORDER BY id')
            rows = cur.fetchall()
            if not rows:
                await self.api_request('sendMessage', {'chat_id': user_id, 'text': 'No cities'})
                return
            for r in rows:
                keyboard = {'inline_keyboard': [[{'text': 'Delete', 'callback_data': f'city_del:{r["id"]}'}]]}
                await self.api_request('sendMessage', {
                    'chat_id': user_id,
                    'text': f"{r['id']}: {r['name']} ({r['lat']:.6f}, {r['lon']:.6f})",
                    'reply_markup': keyboard
                })
            return

        if text.startswith('/seas') and self.is_superadmin(user_id):
            cur = self.db.execute('SELECT id, name, lat, lon FROM seas ORDER BY id')
            rows = cur.fetchall()
            if not rows:
                await self.api_request('sendMessage', {'chat_id': user_id, 'text': 'No seas'})
                return
            for r in rows:
                keyboard = {'inline_keyboard': [[{'text': 'Delete', 'callback_data': f'sea_del:{r["id"]}'}]]}
                await self.api_request('sendMessage', {
                    'chat_id': user_id,
                    'text': f"{r['id']}: {r['name']} ({r['lat']:.6f}, {r['lon']:.6f})",
                    'reply_markup': keyboard
                })
            return

        if text.startswith('/weatherposts') and self.is_superadmin(user_id):
            parts = text.split(maxsplit=1)
            force = len(parts) > 1 and parts[1] == 'update'
            if force:
                await self.update_weather_posts()
            cur = self.db.execute(
                'SELECT chat_id, message_id, template FROM weather_posts ORDER BY id'
            )
            rows = cur.fetchall()
            if not rows:
                await self.api_request('sendMessage', {'chat_id': user_id, 'text': 'No weather posts'})
                return
            lines = []
            for r in rows:
                header = self._render_template(r['template'])
                url = self.post_url(r['chat_id'], r['message_id'])
                if header:
                    lines.append(f"{url} {header}")
                else:
                    lines.append(f"{url} no data")
            await self.api_request('sendMessage', {'chat_id': user_id, 'text': '\n'.join(lines)})
            return

        if text.startswith('/setup_weather') and self.is_superadmin(user_id):
            cur = self.db.execute('SELECT chat_id, title FROM channels')
            rows = cur.fetchall()
            existing = {r['channel_id'] for r in self.list_weather_channels()}
            options = [r for r in rows if r['chat_id'] not in existing]
            if not options:
                await self.api_request('sendMessage', {'chat_id': user_id, 'text': 'No channels available'})
                return
            keyboard = {'inline_keyboard': [[{'text': r['title'], 'callback_data': f'ws_ch:{r["chat_id"]}'}] for r in options]}
            self.pending[user_id] = {'setup_weather': True}
            await self.api_request('sendMessage', {'chat_id': user_id, 'text': 'Select channel', 'reply_markup': keyboard})
            return

        if text.startswith('/list_weather_channels') and self.is_superadmin(user_id):
            rows = self.list_weather_channels()
            if not rows:
                await self.api_request('sendMessage', {'chat_id': user_id, 'text': 'No weather channels'})
                return
            for r in rows:
<<<<<<< HEAD
                last = r['last_published_at']
                if last:
                    last = self.format_time(last, self.get_tz_offset(user_id))
                else:
                    last = 'never'
                keyboard = {
                    'inline_keyboard': [[
                        {'text': 'Run now', 'callback_data': f'wrnow:{r["channel_id"]}'},
                        {'text': 'Stop', 'callback_data': f'wstop:{r["channel_id"]}'}
                    ]]
                }
                await self.api_request(
                    'sendMessage',
                    {
                        'chat_id': user_id,
                        'text': f"{r['title'] or r['channel_id']} at {r['post_time']} last {last}",
                        'reply_markup': keyboard,
                    },
                )
=======
                last = r['last_published_at'] or 'never'
                keyboard = {'inline_keyboard': [[{'text': 'Run now', 'callback_data': f'wrnow:{r["channel_id"]}'}, {'text': 'Stop', 'callback_data': f'wstop:{r["channel_id"]}'}]]}
                await self.api_request('sendMessage', {'chat_id': user_id, 'text': f"{r['title'] or r['channel_id']} at {r['post_time']} last {last}", 'reply_markup': keyboard})
>>>>>>> 98cc0c38
            return

        if text.startswith('/set_assets_channel') and self.is_superadmin(user_id):
            cur = self.db.execute('SELECT chat_id, title FROM channels')
            rows = cur.fetchall()
            if not rows:
                await self.api_request('sendMessage', {'chat_id': user_id, 'text': 'No channels available'})
                return
            keyboard = {'inline_keyboard': [[{'text': r['title'], 'callback_data': f'asset_ch:{r["chat_id"]}'}] for r in rows]}
            self.pending[user_id] = {'set_assets': True}
            await self.api_request('sendMessage', {'chat_id': user_id, 'text': 'Select asset channel', 'reply_markup': keyboard})
            return


<<<<<<< HEAD
=======

>>>>>>> 98cc0c38
        if text.startswith('/weather') and self.is_superadmin(user_id):

            parts = text.split(maxsplit=1)
            if len(parts) > 1 and parts[1].lower() == 'now':
                await self.collect_weather(force=True)
                await self.collect_sea(force=True)

            cur = self.db.execute('SELECT id, name FROM cities ORDER BY id')
            rows = cur.fetchall()
            if not rows:
                await self.api_request('sendMessage', {'chat_id': user_id, 'text': 'No cities'})
                return
            lines = []
            for r in rows:
                w = self.db.execute(
                    'SELECT temperature, weather_code, wind_speed, is_day, timestamp FROM weather_cache_hour WHERE city_id=? ORDER BY timestamp DESC LIMIT 1',
                    (r['id'],),
                ).fetchone()
                if w:
                    emoji = weather_emoji(w['weather_code'], w['is_day'])
                    lines.append(
                        f"{r['name']}: {w['temperature']:.1f}°C {emoji} wind {w['wind_speed']:.1f} m/s at {w['timestamp']}"

                    )
                else:
                    lines.append(f"{r['name']}: no data")

            cur = self.db.execute('SELECT id, name FROM seas ORDER BY id')
            sea_rows = cur.fetchall()
            for r in sea_rows:
                row = self._get_sea_cache(r['id'])
                if row and all(row[k] is not None for k in row.keys()):
                    emoji = "\U0001F30A"
                    lines.append(
                        f"{r['name']}: {emoji} {row['current']:.1f}°C {row['morning']:.1f}/{row['day']:.1f}/{row['evening']:.1f}/{row['night']:.1f}"
                    )
                else:
                    lines.append(f"{r['name']}: no data")
            await self.api_request('sendMessage', {'chat_id': user_id, 'text': '\n'.join(lines)})
            return

        if text.startswith('/regweather') and self.is_superadmin(user_id):
            parts = text.split(maxsplit=2)
            if len(parts) < 3:
                await self.api_request('sendMessage', {
                    'chat_id': user_id,
                    'text': 'Usage: /regweather <post_url> <template>'
                })
                return
            parsed = await self.parse_post_url(parts[1])
            if not parsed:
                await self.api_request('sendMessage', {'chat_id': user_id, 'text': 'Invalid post URL'})
                return
            template = parts[2]
            chat_id, msg_id = parsed
            resp = await self.api_request('forwardMessage', {
                'chat_id': user_id,
                'from_chat_id': chat_id,
                'message_id': msg_id
            })
            if not resp.get('ok'):
                await self.api_request('sendMessage', {'chat_id': user_id, 'text': 'Cannot read post'})
                return

            base_text = resp['result'].get('text')
            base_caption = resp['result'].get('caption')
            if base_text and WEATHER_SEPARATOR in base_text:
                base_text = base_text.split(WEATHER_SEPARATOR, 1)[1]
            if base_caption and WEATHER_SEPARATOR in base_caption:
                base_caption = base_caption.split(WEATHER_SEPARATOR, 1)[1]
            markup = resp['result'].get('reply_markup')

            if base_text is None and base_caption is None:
                base_text = ''
            await self.api_request('deleteMessage', {'chat_id': user_id, 'message_id': resp['result']['message_id']})
            self.db.execute(

                'INSERT OR REPLACE INTO weather_posts (chat_id, message_id, template, base_text, base_caption, reply_markup) VALUES (?, ?, ?, ?, ?, ?)',
                (chat_id, msg_id, template, base_text, base_caption, json.dumps(markup) if markup else None)

            )
            self.db.commit()
            await self.update_weather_posts({int(m.group(1)) for m in re.finditer(r"{(\d+)\|", template)})
            await self.api_request('sendMessage', {
                'chat_id': user_id,
                'text': 'Weather post registered'
            })
            return



        # handle time input for scheduling
        if user_id in self.pending and 'await_time' in self.pending[user_id]:
            time_str = text.strip()
            try:
                if len(time_str.split()) == 1:
                    dt = datetime.strptime(time_str, '%H:%M')
                    pub_time = datetime.combine(date.today(), dt.time())
                else:
                    pub_time = datetime.strptime(time_str, '%d.%m.%Y %H:%M')
            except ValueError:
                await self.api_request('sendMessage', {
                    'chat_id': user_id,
                    'text': 'Invalid time format'
                })
                return
            offset = self.get_tz_offset(user_id)
            pub_time_utc = pub_time - self.parse_offset(offset)
            if pub_time_utc <= datetime.utcnow():
                await self.api_request('sendMessage', {
                    'chat_id': user_id,
                    'text': 'Time must be in future'
                })
                return
            data = self.pending.pop(user_id)
            if 'reschedule_id' in data:
                self.update_schedule_time(data['reschedule_id'], pub_time_utc.isoformat())
                await self.api_request('sendMessage', {
                    'chat_id': user_id,
                    'text': f'Rescheduled for {self.format_time(pub_time_utc.isoformat(), offset)}'
                })
            else:
                test = await self.api_request(
                    'forwardMessage',
                    {
                        'chat_id': user_id,
                        'from_chat_id': data['from_chat_id'],
                        'message_id': data['message_id']
                    }
                )
                if not test.get('ok'):
                    await self.api_request('sendMessage', {
                        'chat_id': user_id,
                        'text': f"Add the bot to channel {data['from_chat_id']} (reader role) first"
                    })
                    return
                self.add_schedule(data['from_chat_id'], data['message_id'], data['selected'], pub_time_utc.isoformat())
                await self.api_request('sendMessage', {
                    'chat_id': user_id,
                    'text': f"Scheduled to {len(data['selected'])} channels for {self.format_time(pub_time_utc.isoformat(), offset)}"
                })
            return

        if user_id in self.pending and self.pending[user_id].get('weather_time'):
            time_str = text.strip()
            try:
                dt = datetime.strptime(time_str, '%H:%M')
            except ValueError:
                await self.api_request('sendMessage', {'chat_id': user_id, 'text': 'Invalid time format'})
                return
            self.add_weather_channel(self.pending[user_id]['channel'], time_str)
            del self.pending[user_id]
            await self.api_request('sendMessage', {'chat_id': user_id, 'text': 'Weather channel registered'})
            return

        # start scheduling on forwarded message
        if 'forward_from_chat' in message and self.is_authorized(user_id):
            from_chat = message['forward_from_chat']['id']
            msg_id = message['forward_from_message_id']
            cur = self.db.execute('SELECT chat_id, title FROM channels')
            rows = cur.fetchall()
            if not rows:
                await self.api_request('sendMessage', {
                    'chat_id': user_id,
                    'text': 'No channels available'
                })
                return
            keyboard = {
                'inline_keyboard': [
                    [{'text': r['title'], 'callback_data': f'addch:{r["chat_id"]}'}] for r in rows
                ] + [[{'text': 'Done', 'callback_data': 'chdone'}]]
            }
            self.pending[user_id] = {
                'from_chat_id': from_chat,
                'message_id': msg_id,
                'selected': set()
            }
            await self.api_request('sendMessage', {
                'chat_id': user_id,
                'text': 'Select channels',
                'reply_markup': keyboard
            })
            return
        else:
            if not self.is_authorized(user_id):
                await self.api_request('sendMessage', {
                    'chat_id': user_id,
                    'text': 'Not authorized'
                })
            else:
                await self.api_request('sendMessage', {
                    'chat_id': user_id,
                    'text': 'Please forward a post from a channel'
                })

    async def handle_callback(self, query):
        user_id = query['from']['id']
        data = query['data']
        if data.startswith('addch:') and user_id in self.pending:
            chat_id = int(data.split(':')[1])
            if 'selected' in self.pending[user_id]:
                s = self.pending[user_id]['selected']
                if chat_id in s:
                    s.remove(chat_id)
                else:
                    s.add(chat_id)
        elif data == 'chdone' and user_id in self.pending:
            info = self.pending[user_id]
            if not info.get('selected'):
                await self.api_request('sendMessage', {'chat_id': user_id, 'text': 'Select at least one channel'})
            else:
                self.pending[user_id]['await_time'] = True
                await self.api_request('sendMessage', {
                    'chat_id': user_id,
                    'text': 'Enter time (HH:MM or DD.MM.YYYY HH:MM)'
                })
        elif data.startswith('ws_ch:') and user_id in self.pending and self.pending[user_id].get('setup_weather'):
            cid = int(data.split(':')[1])
            self.pending[user_id] = {'channel': cid, 'weather_time': False, 'setup_weather': True}
            keyboard = {'inline_keyboard': [[{'text': '17:55', 'callback_data': 'ws_time:17:55'}, {'text': 'Custom', 'callback_data': 'ws_custom'}]]}
            await self.api_request('sendMessage', {'chat_id': user_id, 'text': 'Select time', 'reply_markup': keyboard})
        elif data == 'ws_custom' and user_id in self.pending and self.pending[user_id].get('setup_weather'):
            self.pending[user_id]['weather_time'] = True
            await self.api_request('sendMessage', {'chat_id': user_id, 'text': 'Enter time HH:MM'})
        elif data.startswith('ws_time:') and user_id in self.pending and self.pending[user_id].get('setup_weather'):
            time_str = data.split(':', 1)[1]
            self.add_weather_channel(self.pending[user_id]['channel'], time_str)
            del self.pending[user_id]
            await self.api_request('sendMessage', {'chat_id': user_id, 'text': 'Weather channel registered'})
        elif data.startswith('asset_ch:') and user_id in self.pending and self.pending[user_id].get('set_assets'):
            cid = int(data.split(':')[1])
            self.set_asset_channel(cid)
            del self.pending[user_id]
            await self.api_request('sendMessage', {'chat_id': user_id, 'text': 'Asset channel set'})
        elif data.startswith('wrnow:') and self.is_superadmin(user_id):
            cid = int(data.split(':')[1])
<<<<<<< HEAD
            ok = await self.publish_weather(cid, None, record=False)
            msg = 'Posted' if ok else 'No asset to publish'
            await self.api_request('sendMessage', {'chat_id': user_id, 'text': msg})
=======

            ok = await self.publish_weather(cid, None)
            msg = 'Posted' if ok else 'No asset to publish'
            await self.api_request('sendMessage', {'chat_id': user_id, 'text': msg})

>>>>>>> 98cc0c38
        elif data.startswith('wstop:') and self.is_superadmin(user_id):
            cid = int(data.split(':')[1])
            self.remove_weather_channel(cid)
            await self.api_request('sendMessage', {'chat_id': user_id, 'text': 'Channel removed'})
        elif data.startswith('approve:') and self.is_superadmin(user_id):
            uid = int(data.split(':')[1])
            if self.approve_user(uid):
                cur = self.db.execute('SELECT username FROM users WHERE user_id=?', (uid,))
                row = cur.fetchone()
                uname = row['username'] if row else None
                await self.api_request('sendMessage', {
                    'chat_id': user_id,
                    'text': f'{self.format_user(uid, uname)} approved',
                    'parse_mode': 'Markdown'
                })
                await self.api_request('sendMessage', {'chat_id': uid, 'text': 'You are approved'})
            else:
                await self.api_request('sendMessage', {'chat_id': user_id, 'text': 'User not in pending list'})
        elif data.startswith('reject:') and self.is_superadmin(user_id):
            uid = int(data.split(':')[1])
            if self.reject_user(uid):
                cur = self.db.execute('SELECT username FROM rejected_users WHERE user_id=?', (uid,))
                row = cur.fetchone()
                uname = row['username'] if row else None
                await self.api_request('sendMessage', {
                    'chat_id': user_id,
                    'text': f'{self.format_user(uid, uname)} rejected',
                    'parse_mode': 'Markdown'
                })
                await self.api_request('sendMessage', {'chat_id': uid, 'text': 'Your registration was rejected'})
            else:
                await self.api_request('sendMessage', {'chat_id': user_id, 'text': 'User not in pending list'})
        elif data.startswith('cancel:') and self.is_authorized(user_id):
            sid = int(data.split(':')[1])
            self.remove_schedule(sid)
            await self.api_request('sendMessage', {'chat_id': user_id, 'text': f'Schedule {sid} cancelled'})
        elif data.startswith('resch:') and self.is_authorized(user_id):
            sid = int(data.split(':')[1])
            self.pending[user_id] = {'reschedule_id': sid, 'await_time': True}
            await self.api_request('sendMessage', {'chat_id': user_id, 'text': 'Enter new time'})
        elif data.startswith('city_del:') and self.is_superadmin(user_id):
            cid = int(data.split(':')[1])
            self.db.execute('DELETE FROM cities WHERE id=?', (cid,))
            self.db.commit()
            await self.api_request('editMessageReplyMarkup', {
                'chat_id': query['message']['chat']['id'],
                'message_id': query['message']['message_id'],
                'reply_markup': {}
            })
            await self.api_request('sendMessage', {'chat_id': user_id, 'text': f'City {cid} deleted'})
        elif data.startswith('sea_del:') and self.is_superadmin(user_id):
            sid = int(data.split(':')[1])
            self.db.execute('DELETE FROM seas WHERE id=?', (sid,))
            self.db.commit()
            await self.api_request('editMessageReplyMarkup', {
                'chat_id': query['message']['chat']['id'],
                'message_id': query['message']['message_id'],
                'reply_markup': {}
            })
            await self.api_request('sendMessage', {'chat_id': user_id, 'text': f'Sea {sid} deleted'})
        await self.api_request('answerCallbackQuery', {'callback_query_id': query['id']})


    async def process_due(self):
        """Publish due scheduled messages."""
        now = datetime.utcnow().isoformat()
        logging.info("Scheduler check at %s", now)
        cur = self.db.execute(
            'SELECT * FROM schedule WHERE sent=0 AND publish_time<=? ORDER BY publish_time',
            (now,),
        )
        rows = cur.fetchall()
        logging.info("Due ids: %s", [r['id'] for r in rows])
        for row in rows:
            try:
                resp = await self.api_request(
                    'forwardMessage',
                    {
                        'chat_id': row['target_chat_id'],
                        'from_chat_id': row['from_chat_id'],
                        'message_id': row['message_id'],
                    },
                )
                ok = resp.get('ok', False)
                if not ok and resp.get('error_code') == 400 and 'not' in resp.get('description', '').lower():
                    resp = await self.api_request(
                        'copyMessage',
                        {
                            'chat_id': row['target_chat_id'],
                            'from_chat_id': row['from_chat_id'],
                            'message_id': row['message_id'],
                        },
                    )
                    ok = resp.get('ok', False)
                if ok:
                    self.db.execute(
                        'UPDATE schedule SET sent=1, sent_at=? WHERE id=?',
                        (datetime.utcnow().isoformat(), row['id']),
                    )
                    self.db.commit()
                    logging.info('Published schedule %s', row['id'])
                else:
                    logging.error('Failed to publish %s: %s', row['id'], resp)
            except Exception:
                logging.exception('Error publishing schedule %s', row['id'])

    async def process_weather_channels(self):
        now_utc = datetime.utcnow()
        offset = self.parse_offset(TZ_OFFSET)
        local_now = now_utc + offset
        cur = self.db.execute(
            "SELECT channel_id, post_time, last_published_at FROM weather_publish_channels"
        )
        for r in cur.fetchall():
            try:
                if r["last_published_at"]:
                    last = datetime.fromisoformat(r["last_published_at"])
<<<<<<< HEAD
                    if (last + offset).date() == local_now.date():
=======

                    if (last + offset).date() == local_now.date():

>>>>>>> 98cc0c38
                        continue
                hh, mm = map(int, r["post_time"].split(":"))
                scheduled = datetime.combine(local_now.date(), datetime.min.time()).replace(hour=hh, minute=mm)
                if local_now >= scheduled:
                    await self.publish_weather(r["channel_id"], None)
            except Exception:
                logging.exception("Failed to publish weather for %s", r["channel_id"])

    async def schedule_loop(self):
        """Background scheduler running at configurable intervals."""

        try:
            logging.info("Scheduler loop started")
            while self.running:
                await self.process_due()
                try:
                    await self.collect_weather()
                    await self.collect_sea()
<<<<<<< HEAD
=======

>>>>>>> 98cc0c38
                    await self.process_weather_channels()
                except Exception:
                    logging.exception('Weather collection failed')
                await asyncio.sleep(SCHED_INTERVAL_SEC)
        except asyncio.CancelledError:
            pass


async def ensure_webhook(bot: Bot, base_url: str):
    expected = base_url.rstrip('/') + '/webhook'
    info = await bot.api_request('getWebhookInfo')
    current = info.get('result', {}).get('url')
    if current != expected:
        logging.info('Registering webhook %s', expected)
        resp = await bot.api_request('setWebhook', {'url': expected})
        if not resp.get('ok'):
            logging.error('Failed to register webhook: %s', resp)
            raise RuntimeError(f"Webhook registration failed: {resp}")
        logging.info('Webhook registered successfully')
    else:
        logging.info('Webhook already registered at %s', current)

async def handle_webhook(request):
    bot: Bot = request.app['bot']
    try:
        data = await request.json()
        logging.info("Received webhook: %s", data)
    except Exception:
        logging.exception("Invalid webhook payload")
        return web.Response(text='bad request', status=400)
    try:
        await bot.handle_update(data)
    except Exception:
        logging.exception("Error handling update")
        return web.Response(text='error', status=500)
    return web.Response(text='ok')

def create_app():
    app = web.Application()

    token = os.getenv("TELEGRAM_BOT_TOKEN")
    if not token:
        raise RuntimeError("TELEGRAM_BOT_TOKEN not found in environment variables")

    bot = Bot(token, DB_PATH)
    app['bot'] = bot

    app.router.add_post('/webhook', handle_webhook)

    webhook_base = os.getenv("WEBHOOK_URL")
    if not webhook_base:
        raise RuntimeError("WEBHOOK_URL not found in environment variables")

    async def start_background(app: web.Application):
        logging.info("Application startup")
        try:
            await bot.start()
            await ensure_webhook(bot, webhook_base)
        except Exception:
            logging.exception("Error during startup")
            raise
        app['schedule_task'] = asyncio.create_task(bot.schedule_loop())

    async def cleanup_background(app: web.Application):
        await bot.close()
        app['schedule_task'].cancel()
        with contextlib.suppress(asyncio.CancelledError):
            await app['schedule_task']


    app.on_startup.append(start_background)
    app.on_cleanup.append(cleanup_background)

    return app


if __name__ == '__main__':

    web.run_app(create_app(), port=int(os.getenv("PORT", 8080)))

<|MERGE_RESOLUTION|>--- conflicted
+++ resolved
@@ -150,10 +150,7 @@
             last_published_at TEXT
         )""",
 
-<<<<<<< HEAD
-=======
-
->>>>>>> 98cc0c38
+
     """CREATE TABLE IF NOT EXISTS weather_cache_period (
             city_id INTEGER PRIMARY KEY,
             updated TEXT,
@@ -170,10 +167,7 @@
             night_code INTEGER,
             night_wind REAL
         )""",
-<<<<<<< HEAD
-=======
-
->>>>>>> 98cc0c38
+
 ]
 
 
@@ -212,10 +206,7 @@
         self.pending = {}
         self.failed_fetches: dict[int, tuple[int, datetime]] = {}
         self.asset_channel_id = self.get_asset_channel()
-<<<<<<< HEAD
-=======
-
->>>>>>> 98cc0c38
+
         self.session: ClientSession | None = None
         self.running = False
 
@@ -375,41 +366,28 @@
                         w.get("wind_speed_10m"),
                     ),
                 )
-<<<<<<< HEAD
+
                 # parse hourly forecast for tomorrow using averages
-=======
-
-                # parse hourly forecast for tomorrow using averages
-
->>>>>>> 98cc0c38
+
                 h = data.get("hourly", {})
                 times = h.get("time") or []
                 temps = h.get("temperature_2m") or []
                 codes = h.get("weather_code") or []
                 winds = h.get("wind_speed_10m") or []
                 tomorrow = (datetime.utcnow() + timedelta(days=1)).date()
-<<<<<<< HEAD
-=======
-
->>>>>>> 98cc0c38
+
                 buckets = {
                     "morning": ([], [], []),  # temp, code, wind
                     "day": ([], [], []),
                     "evening": ([], [], []),
                     "night": ([], [], []),
                 }
-<<<<<<< HEAD
-=======
-
->>>>>>> 98cc0c38
+
                 for tstr, temp, code, wind in zip(times, temps, codes, winds):
                     dt_obj = datetime.fromisoformat(tstr)
                     if dt_obj.date() != tomorrow:
                         continue
-<<<<<<< HEAD
-=======
-
->>>>>>> 98cc0c38
+
                     h = dt_obj.hour
                     if 6 <= h < 12:
                         b = buckets["morning"]
@@ -441,10 +419,7 @@
                 nt = avg(buckets["night"][0])
                 nc = mid_code(buckets["night"][1])
                 nw = avg(buckets["night"][2])
-<<<<<<< HEAD
-=======
-
->>>>>>> 98cc0c38
+
                 self.db.execute(
                     "INSERT OR REPLACE INTO weather_cache_period (city_id, updated, morning_temp, morning_code, morning_wind, day_temp, day_code, day_wind, evening_temp, evening_code, evening_wind, night_temp, night_code, night_wind) "
                     "VALUES (?, ?, ?, ?, ?, ?, ?, ?, ?, ?, ?, ?, ?, ?)",
@@ -454,13 +429,9 @@
                         mt,
                         mc,
                         mw,
-<<<<<<< HEAD
+
                         dt_val,
-=======
-
-                        dt_val,
-
->>>>>>> 98cc0c38
+
                         dc,
                         dw,
                         et,
@@ -544,11 +515,10 @@
         message = update.get('message') or update.get('channel_post')
         if message:
             await self.handle_message(message)
-<<<<<<< HEAD
+
         elif 'edited_channel_post' in update:
             await self.handle_edited_message(update['edited_channel_post'])
-=======
->>>>>>> 98cc0c38
+
         elif 'callback_query' in update:
             await self.handle_callback(update['callback_query'])
         elif 'my_chat_member' in update:
@@ -760,10 +730,7 @@
             period_row = self._get_period_weather(cid) if period else None
             if not row and not period_row:
                 raise ValueError(f"no data for city {cid}")
-<<<<<<< HEAD
-=======
-
->>>>>>> 98cc0c38
+
             if field in {"temperature", "temp", "wind"}:
                 if period_row and period:
                     key_map = {
@@ -776,13 +743,9 @@
                     if period_row[t_key] is not None:
                         if field in {"temperature", "temp"}:
                             emoji = weather_emoji(period_row[c_key], is_day_val)
-<<<<<<< HEAD
+
                             return f"{emoji} {period_row[t_key]:.0f}\u00B0C"
-=======
-
-                            return f"{emoji} {period_row[t_key]:.0f}\u00B0C"
-
->>>>>>> 98cc0c38
+
                         if field == "wind":
                             return f"{period_row[w_key]:.1f}"
                 if not row:
@@ -791,26 +754,17 @@
                 if field in {"temperature", "temp"}:
                     emoji = weather_emoji(row["weather_code"], is_day)
                     return f"{emoji} {row['temperature']:.1f}\u00B0C"
-<<<<<<< HEAD
-=======
-
->>>>>>> 98cc0c38
+
                 return f"{row['wind_speed']:.1f}"
             return ""
 
         try:
-<<<<<<< HEAD
-=======
-
->>>>>>> 98cc0c38
+
             rendered = re.sub(r"{(\d+)\|(?:(nm|nd|ny|nn)-)?(\w+)}", repl, template)
             tomorrow = date.today() + timedelta(days=1)
             rendered = rendered.replace("{next-day-date}", tomorrow.strftime("%d"))
             rendered = rendered.replace("{next-day-month}", months[tomorrow.month - 1])
-<<<<<<< HEAD
-=======
-
->>>>>>> 98cc0c38
+
             return rendered
         except ValueError as e:
             logging.info("%s", e)
@@ -915,7 +869,7 @@
         return row["channel_id"] if row else None
 
     def add_asset(self, message_id: int, hashtags: str, template: str | None = None):
-<<<<<<< HEAD
+
         cur = self.db.execute(
             "SELECT used_at FROM asset_images WHERE message_id=?",
             (message_id,),
@@ -927,14 +881,7 @@
             (message_id, hashtags, template, used_at),
         )
         self.db.commit()
-=======
-        self.db.execute(
-            "INSERT OR REPLACE INTO asset_images (message_id, hashtags, template) VALUES (?, ?, ?)",
-            (message_id, hashtags, template),
-        )
-        self.db.commit()
-
->>>>>>> 98cc0c38
+
         logging.info("Stored asset %s tags=%s", message_id, hashtags)
 
     def next_asset(self, tags: set[str] | None):
@@ -946,18 +893,12 @@
         """
 
         logging.info("Selecting asset for tags=%s", tags)
-<<<<<<< HEAD
-=======
-
->>>>>>> 98cc0c38
+
         cur = self.db.execute(
             "SELECT message_id, hashtags, template FROM asset_images WHERE used_at IS NULL ORDER BY message_id"
         )
         rows = cur.fetchall()
-<<<<<<< HEAD
-=======
-
->>>>>>> 98cc0c38
+
         if not rows:
             logging.info("No asset available")
             return None
@@ -976,74 +917,51 @@
         for r in rows:
             tagset = set(r["hashtags"].split()) if r["hashtags"] else set()
             if tagset & tags:
-<<<<<<< HEAD
-=======
-
->>>>>>> 98cc0c38
+
                 self.db.execute(
                     "UPDATE asset_images SET used_at=? WHERE message_id=?",
                     (datetime.utcnow().isoformat(), r["message_id"]),
                 )
                 self.db.commit()
-<<<<<<< HEAD
-=======
-
->>>>>>> 98cc0c38
+
                 logging.info("Picked asset %s", r["message_id"])
                 return r
             if not tagset and first_no_tag is None:
                 first_no_tag = r
 
-<<<<<<< HEAD
-=======
-
->>>>>>> 98cc0c38
+
         if first_no_tag:
             self.db.execute(
                 "UPDATE asset_images SET used_at=? WHERE message_id=?",
                 (datetime.utcnow().isoformat(), first_no_tag["message_id"]),
             )
             self.db.commit()
-<<<<<<< HEAD
+
             logging.info("Picked asset %s (no tags)", first_no_tag["message_id"])
             return first_no_tag
 
-=======
-
-            logging.info("Picked asset %s (no tags)", first_no_tag["message_id"])
-            return first_no_tag
-
-
->>>>>>> 98cc0c38
+
         logging.info("No asset available")
         return None
 
 
-<<<<<<< HEAD
+
     async def publish_weather(
         self,
         channel_id: int,
         tags: set[str] | None = None,
         record: bool = True,
     ) -> bool:
-=======
-    async def publish_weather(self, channel_id: int, tags: set[str] | None = None) -> bool:
-
->>>>>>> 98cc0c38
+
         asset = self.next_asset(tags)
         caption = asset["template"] if asset and asset["template"] else ""
         if caption:
             caption = self._render_template(caption) or caption
         if asset and self.asset_channel_id:
-<<<<<<< HEAD
+
             logging.info("Copying asset %s to %s", asset["message_id"], channel_id)
             resp = await self.api_request(
-=======
-
-            logging.info("Copying asset %s to %s", asset["message_id"], channel_id)
-            resp = await self.api_request(
-
->>>>>>> 98cc0c38
+
                 "copyMessage",
                 {
                     "chat_id": channel_id,
@@ -1056,10 +974,7 @@
                 "deleteMessage",
                 {"chat_id": self.asset_channel_id, "message_id": asset["message_id"]},
             )
-<<<<<<< HEAD
-=======
-
->>>>>>> 98cc0c38
+
             ok = resp.get("ok", False)
         elif caption:
             logging.info("Sending text weather to %s", channel_id)
@@ -1071,11 +986,9 @@
         else:
             logging.info("No asset and no caption; nothing to publish")
             return False
-<<<<<<< HEAD
+
         if ok and record:
-=======
-        if ok:
->>>>>>> 98cc0c38
+
             self.db.execute(
                 "UPDATE weather_publish_channels SET last_published_at=? WHERE channel_id=?",
                 (datetime.utcnow().isoformat(), channel_id),
@@ -1085,35 +998,23 @@
             logging.error("Failed to publish weather: %s", resp)
         return ok
 
-<<<<<<< HEAD
+
 
     async def handle_message(self, message):
         global TZ_OFFSET
-=======
-
-
-    async def handle_message(self, message):
-        global TZ_OFFSET
-
->>>>>>> 98cc0c38
+
         if self.asset_channel_id and message.get('chat', {}).get('id') == self.asset_channel_id:
             caption = message.get('caption') or message.get('text') or ''
             tags = ' '.join(re.findall(r'#\S+', caption))
             self.add_asset(message['message_id'], tags, caption)
             return
 
-<<<<<<< HEAD
-=======
-
->>>>>>> 98cc0c38
+
         if 'from' not in message:
             # ignore channel posts when asset channel is not configured
             return
 
-<<<<<<< HEAD
-=======
-
->>>>>>> 98cc0c38
+
         text = message.get('text', '')
         user_id = message['from']['id']
         username = message['from'].get('username')
@@ -1543,7 +1444,7 @@
                 await self.api_request('sendMessage', {'chat_id': user_id, 'text': 'No weather channels'})
                 return
             for r in rows:
-<<<<<<< HEAD
+
                 last = r['last_published_at']
                 if last:
                     last = self.format_time(last, self.get_tz_offset(user_id))
@@ -1563,11 +1464,7 @@
                         'reply_markup': keyboard,
                     },
                 )
-=======
-                last = r['last_published_at'] or 'never'
-                keyboard = {'inline_keyboard': [[{'text': 'Run now', 'callback_data': f'wrnow:{r["channel_id"]}'}, {'text': 'Stop', 'callback_data': f'wstop:{r["channel_id"]}'}]]}
-                await self.api_request('sendMessage', {'chat_id': user_id, 'text': f"{r['title'] or r['channel_id']} at {r['post_time']} last {last}", 'reply_markup': keyboard})
->>>>>>> 98cc0c38
+
             return
 
         if text.startswith('/set_assets_channel') and self.is_superadmin(user_id):
@@ -1582,10 +1479,7 @@
             return
 
 
-<<<<<<< HEAD
-=======
-
->>>>>>> 98cc0c38
+
         if text.startswith('/weather') and self.is_superadmin(user_id):
 
             parts = text.split(maxsplit=1)
@@ -1822,17 +1716,11 @@
             await self.api_request('sendMessage', {'chat_id': user_id, 'text': 'Asset channel set'})
         elif data.startswith('wrnow:') and self.is_superadmin(user_id):
             cid = int(data.split(':')[1])
-<<<<<<< HEAD
+
             ok = await self.publish_weather(cid, None, record=False)
             msg = 'Posted' if ok else 'No asset to publish'
             await self.api_request('sendMessage', {'chat_id': user_id, 'text': msg})
-=======
-
-            ok = await self.publish_weather(cid, None)
-            msg = 'Posted' if ok else 'No asset to publish'
-            await self.api_request('sendMessage', {'chat_id': user_id, 'text': msg})
-
->>>>>>> 98cc0c38
+
         elif data.startswith('wstop:') and self.is_superadmin(user_id):
             cid = int(data.split(':')[1])
             self.remove_weather_channel(cid)
@@ -1950,13 +1838,9 @@
             try:
                 if r["last_published_at"]:
                     last = datetime.fromisoformat(r["last_published_at"])
-<<<<<<< HEAD
+
                     if (last + offset).date() == local_now.date():
-=======
-
-                    if (last + offset).date() == local_now.date():
-
->>>>>>> 98cc0c38
+
                         continue
                 hh, mm = map(int, r["post_time"].split(":"))
                 scheduled = datetime.combine(local_now.date(), datetime.min.time()).replace(hour=hh, minute=mm)
@@ -1975,10 +1859,7 @@
                 try:
                     await self.collect_weather()
                     await self.collect_sea()
-<<<<<<< HEAD
-=======
-
->>>>>>> 98cc0c38
+
                     await self.process_weather_channels()
                 except Exception:
                     logging.exception('Weather collection failed')
