import asyncio
import json
import logging
import os
import sqlite3
from datetime import datetime, date, timedelta, timezone
import contextlib
import re

from aiohttp import web, ClientSession

logging.basicConfig(level=logging.INFO)

DB_PATH = os.getenv("DB_PATH", "bot.db")
TZ_OFFSET = os.getenv("TZ_OFFSET", "+00:00")
SCHED_INTERVAL_SEC = int(os.getenv("SCHED_INTERVAL_SEC", "30"))
WMO_EMOJI = {
    0: "\u2600\ufe0f",
    1: "\U0001F324",
    2: "\u26c5",
    3: "\u2601\ufe0f",
    45: "\U0001F32B",
    48: "\U0001F32B",
    51: "\U0001F327",
    53: "\U0001F327",
    55: "\U0001F327",
    61: "\U0001F327",
    63: "\U0001F327",
    65: "\U0001F327",
    71: "\u2744\ufe0f",
    73: "\u2744\ufe0f",
    75: "\u2744\ufe0f",
    80: "\U0001F327",
    81: "\U0001F327",
    82: "\U0001F327",
    95: "\u26c8\ufe0f",
    96: "\u26c8\ufe0f",
    99: "\u26c8\ufe0f",
}

def weather_emoji(code: int, is_day: int | None) -> str:
    emoji = WMO_EMOJI.get(code, "")
    if code == 0 and is_day == 0:
        return "\U0001F319"  # crescent moon
    return emoji

WEATHER_SEPARATOR = "\u2219"  # "∙" used to split header from original text


CREATE_TABLES = [
    """CREATE TABLE IF NOT EXISTS users (
            user_id INTEGER PRIMARY KEY,
            username TEXT,
            is_superadmin INTEGER DEFAULT 0,
            tz_offset TEXT
        )""",
    """CREATE TABLE IF NOT EXISTS pending_users (
            user_id INTEGER PRIMARY KEY,
            username TEXT,
            requested_at TEXT
        )""",
    """CREATE TABLE IF NOT EXISTS rejected_users (
            user_id INTEGER PRIMARY KEY,
            username TEXT,
            rejected_at TEXT
        )""",
    """CREATE TABLE IF NOT EXISTS channels (
            chat_id INTEGER PRIMARY KEY,
            title TEXT
        )""",
        """CREATE TABLE IF NOT EXISTS schedule (
            id INTEGER PRIMARY KEY AUTOINCREMENT,
            from_chat_id INTEGER,
            message_id INTEGER,
            target_chat_id INTEGER,
            publish_time TEXT,
            sent INTEGER DEFAULT 0,
            sent_at TEXT
        )""",
    """CREATE TABLE IF NOT EXISTS cities (
            id INTEGER PRIMARY KEY,
            name TEXT NOT NULL,
            lat REAL NOT NULL,
            lon REAL NOT NULL,
            UNIQUE(name)
        )""",
    """CREATE TABLE IF NOT EXISTS weather_cache_day (
            city_id INTEGER NOT NULL,
            day DATE NOT NULL,
            temperature REAL,
            weather_code INTEGER,
            wind_speed REAL,
            PRIMARY KEY (city_id, day)
        )""",
        """CREATE TABLE IF NOT EXISTS weather_cache_hour (
            city_id INTEGER NOT NULL,
            timestamp DATETIME NOT NULL,
            temperature REAL,
            weather_code INTEGER,
            wind_speed REAL,
            is_day INTEGER,
            PRIMARY KEY (city_id, timestamp)
        )""",

    """CREATE TABLE IF NOT EXISTS seas (
            id INTEGER PRIMARY KEY,
            name TEXT NOT NULL,
            lat REAL NOT NULL,
            lon REAL NOT NULL,
            UNIQUE(name)
        )""",

    """CREATE TABLE IF NOT EXISTS sea_cache (
            sea_id INTEGER PRIMARY KEY,
            updated TEXT,
            current REAL,
            morning REAL,
            day REAL,
            evening REAL,
            night REAL
        )""",

    """CREATE TABLE IF NOT EXISTS weather_posts (
            id INTEGER PRIMARY KEY,
            chat_id BIGINT NOT NULL,
            message_id BIGINT NOT NULL,
            template TEXT NOT NULL,
            base_text TEXT,

            base_caption TEXT,
            reply_markup TEXT,

            UNIQUE(chat_id, message_id)
        )""",

    """CREATE TABLE IF NOT EXISTS asset_images (
            message_id INTEGER PRIMARY KEY,
            hashtags TEXT,
            template TEXT,
            used_at TEXT
        )""",

    """CREATE TABLE IF NOT EXISTS asset_channel (
            channel_id INTEGER PRIMARY KEY
        )""",

    """CREATE TABLE IF NOT EXISTS weather_publish_channels (
            channel_id INTEGER PRIMARY KEY,
            post_time TEXT NOT NULL,
            last_published_at TEXT
        )""",
]


class Bot:
    def __init__(self, token: str, db_path: str):
        self.api_url = f"https://api.telegram.org/bot{token}"
        self.db = sqlite3.connect(db_path)
        self.db.row_factory = sqlite3.Row
        for stmt in CREATE_TABLES:
            self.db.execute(stmt)
        self.db.commit()
        # ensure new columns exist when upgrading
        for table, column in (
            ("users", "username"),
            ("users", "tz_offset"),
            ("pending_users", "username"),
            ("rejected_users", "username"),
            ("weather_posts", "template"),
            ("weather_posts", "base_text"),

            ("weather_posts", "base_caption"),
            ("weather_posts", "reply_markup"),
            ("sea_cache", "updated"),
            ("sea_cache", "current"),
            ("sea_cache", "morning"),
            ("sea_cache", "day"),
            ("sea_cache", "evening"),
            ("sea_cache", "night"),

        ):
            cur = self.db.execute(f"PRAGMA table_info({table})")
            names = [r[1] for r in cur.fetchall()]
            if column not in names:
                self.db.execute(f"ALTER TABLE {table} ADD COLUMN {column} TEXT")
        self.db.commit()
        self.pending = {}
        self.failed_fetches: dict[int, tuple[int, datetime]] = {}
        self.asset_channel_id = self.get_asset_channel()
<<<<<<< HEAD
=======

>>>>>>> fef8802e
        self.session: ClientSession | None = None
        self.running = False

    async def start(self):
        self.session = ClientSession()
        self.running = True

    async def close(self):
        self.running = False
        if self.session:
            await self.session.close()

        self.db.close()

    async def api_request(self, method: str, data: dict = None):
        async with self.session.post(f"{self.api_url}/{method}", json=data) as resp:
            text = await resp.text()
            if resp.status != 200:
                logging.error("API HTTP %s for %s: %s", resp.status, method, text)
            try:
                result = json.loads(text)
            except Exception:
                logging.exception("Invalid response for %s: %s", method, text)
                return {}
            if not result.get("ok"):
                logging.error("API call %s failed: %s", method, result)
            else:
                logging.info("API call %s succeeded", method)
            return result

    async def fetch_open_meteo(self, lat: float, lon: float) -> dict | None:
        url = (
            "https://api.open-meteo.com/v1/forecast?latitude="
            f"{lat}&longitude={lon}&current=temperature_2m,weather_code,wind_speed_10m,is_day"
            "&timezone=auto"
        )
        try:
            async with self.session.get(url) as resp:
                text = await resp.text()

        except Exception:
            logging.exception("Failed to fetch weather")
            return None

        logging.info("Weather API raw response: %s", text)
        if resp.status != 200:
            logging.error("Open-Meteo HTTP %s", resp.status)
            return None
        try:
            data = json.loads(text)
        except Exception:
            logging.exception("Invalid weather JSON")
            return None

        if "current_weather" in data and "current" not in data:
            cw = data["current_weather"]
            data["current"] = {
                "temperature_2m": cw.get("temperature") or cw.get("temperature_2m"),
                "weather_code": cw.get("weather_code") or cw.get("weathercode"),
                "wind_speed_10m": cw.get("wind_speed_10m") or cw.get("windspeed"),
                "is_day": cw.get("is_day"),
            }

        logging.info("Weather response: %s", data.get("current"))
        return data

    async def fetch_open_meteo_sea(self, lat: float, lon: float) -> dict | None:
        url = (
            "https://marine-api.open-meteo.com/v1/marine?latitude="
            f"{lat}&longitude={lon}&hourly=sea_surface_temperature&timezone=auto"

        )
        try:
            async with self.session.get(url) as resp:
                text = await resp.text()
        except Exception:
            logging.exception("Failed to fetch sea")
            return None

        logging.info("Sea API raw response: %s", text)
        if resp.status != 200:
            logging.error("Open-Meteo sea HTTP %s", resp.status)
            return None
        try:
            data = json.loads(text)
        except Exception:
            logging.exception("Invalid sea JSON")
            return None
        return data

    async def collect_weather(self, force: bool = False):

        cur = self.db.execute("SELECT id, lat, lon, name FROM cities")
        updated: set[int] = set()
        for c in cur.fetchall():
            try:
                row = self.db.execute(

                    "SELECT timestamp FROM weather_cache_hour WHERE city_id=? ORDER BY timestamp DESC LIMIT 1",
                    (c["id"],),
                ).fetchone()
                now = datetime.utcnow()
                last_success = datetime.fromisoformat(row["timestamp"]) if row else datetime.min


                attempts, last_attempt = self.failed_fetches.get(c["id"], (0, datetime.min))

                if not force:
                    if last_success > now - timedelta(minutes=30):
                        continue
                    if attempts >= 3 and (now - last_attempt) < timedelta(minutes=30):
                        continue
                    if attempts > 0 and (now - last_attempt) < timedelta(minutes=1):
                        continue
                    if attempts >= 3 and (now - last_attempt) >= timedelta(minutes=30):
                        attempts = 0

                data = await self.fetch_open_meteo(c["lat"], c["lon"])
                if not data or "current" not in data:
                    self.failed_fetches[c["id"]] = (attempts + 1, now)
                    continue

                self.failed_fetches.pop(c["id"], None)

                w = data["current"]
                ts = datetime.utcnow().replace(microsecond=0).isoformat()
                day = ts.split("T")[0]
                self.db.execute(
                    "INSERT OR REPLACE INTO weather_cache_hour (city_id, timestamp, temperature, weather_code, wind_speed, is_day) "
                    "VALUES (?, ?, ?, ?, ?, ?)",
                    (
                        c["id"],
                        ts,
                        w.get("temperature_2m"),
                        w.get("weather_code"),
                        w.get("wind_speed_10m"),
                        w.get("is_day"),
                    ),
                )
                self.db.execute(
                    "INSERT OR REPLACE INTO weather_cache_day (city_id, day, temperature, weather_code, wind_speed) "
                    "VALUES (?, ?, ?, ?, ?)",
                    (
                        c["id"],
                        day,

                        w.get("temperature_2m"),
                        w.get("weather_code"),
                        w.get("wind_speed_10m"),
                    ),
                )
                self.db.commit()
                logging.info(
                    "Cached weather for city %s: %s°C code %s",
                    c["id"],
                    w.get("temperature_2m"),
                    w.get("weather_code"),
                )
                updated.add(c["id"])
            except Exception:
                logging.exception("Error processing weather for city %s", c["id"])
        if updated:
            await self.update_weather_posts(updated)

    async def collect_sea(self, force: bool = False):
        cur = self.db.execute("SELECT id, lat, lon FROM seas")
        updated: set[int] = set()
        for s in cur.fetchall():
            row = self.db.execute(
                "SELECT updated FROM sea_cache WHERE sea_id=?",
                (s["id"],),
            ).fetchone()
            now = datetime.utcnow()
            last = datetime.fromisoformat(row["updated"]) if row else datetime.min
            if not force and last > now - timedelta(minutes=30):
                continue

            data = await self.fetch_open_meteo_sea(s["lat"], s["lon"])
            if not data or "hourly" not in data:
                continue
            temps = data["hourly"].get("water_temperature") or data["hourly"].get("sea_surface_temperature")
            times = data["hourly"].get("time")
            if not temps or not times:
                continue

            current = temps[0]
            tomorrow = date.today() + timedelta(days=1)
            morn = day_temp = eve = night = None
            for t, temp in zip(times, temps):
                dt = datetime.fromisoformat(t)
                if dt.date() != tomorrow:
                    continue
                if dt.hour == 6 and morn is None:
                    morn = temp
                elif dt.hour == 12 and day_temp is None:
                    day_temp = temp
                elif dt.hour == 18 and eve is None:
                    eve = temp
                elif dt.hour == 0 and night is None:
                    night = temp
                if morn is not None and day_temp is not None and eve is not None and night is not None:
                    break

            self.db.execute(
                "INSERT OR REPLACE INTO sea_cache (sea_id, updated, current, morning, day, evening, night) VALUES (?, ?, ?, ?, ?, ?, ?)",
                (
                    s["id"],
                    now.isoformat(),
                    current,
                    morn,
                    day_temp,
                    eve,
                    night,
                ),
            )
            self.db.commit()
            updated.add(s["id"])
        if updated:
            await self.update_weather_posts()

    async def handle_update(self, update):
        message = update.get('message') or update.get('channel_post')
        if message:
            await self.handle_message(message)
        elif 'callback_query' in update:
            await self.handle_callback(update['callback_query'])
        elif 'my_chat_member' in update:
            await self.handle_my_chat_member(update['my_chat_member'])

    async def handle_my_chat_member(self, chat_update):
        chat = chat_update['chat']
        status = chat_update['new_chat_member']['status']
        if status in {'administrator', 'creator'}:
            self.db.execute(
                'INSERT OR REPLACE INTO channels (chat_id, title) VALUES (?, ?)',
                (chat['id'], chat.get('title', chat.get('username', '')))
            )
            self.db.commit()
            logging.info("Added channel %s", chat['id'])
        else:
            self.db.execute('DELETE FROM channels WHERE chat_id=?', (chat['id'],))
            self.db.commit()
            logging.info("Removed channel %s", chat['id'])

    def get_user(self, user_id):
        cur = self.db.execute('SELECT * FROM users WHERE user_id=?', (user_id,))
        return cur.fetchone()

    def is_pending(self, user_id: int) -> bool:
        cur = self.db.execute('SELECT 1 FROM pending_users WHERE user_id=?', (user_id,))
        return cur.fetchone() is not None

    def pending_count(self) -> int:
        cur = self.db.execute('SELECT COUNT(*) FROM pending_users')
        return cur.fetchone()[0]

    def approve_user(self, uid: int) -> bool:
        if not self.is_pending(uid):
            return False
        cur = self.db.execute('SELECT username FROM pending_users WHERE user_id=?', (uid,))
        row = cur.fetchone()
        username = row['username'] if row else None
        self.db.execute('DELETE FROM pending_users WHERE user_id=?', (uid,))
        self.db.execute(
            'INSERT OR IGNORE INTO users (user_id, username, tz_offset) VALUES (?, ?, ?)',
            (uid, username, TZ_OFFSET)
        )
        if username:
            self.db.execute('UPDATE users SET username=? WHERE user_id=?', (username, uid))
        self.db.execute('DELETE FROM rejected_users WHERE user_id=?', (uid,))
        self.db.commit()
        logging.info('Approved user %s', uid)
        return True

    def reject_user(self, uid: int) -> bool:
        if not self.is_pending(uid):
            return False
        cur = self.db.execute('SELECT username FROM pending_users WHERE user_id=?', (uid,))
        row = cur.fetchone()
        username = row['username'] if row else None
        self.db.execute('DELETE FROM pending_users WHERE user_id=?', (uid,))
        self.db.execute(
            'INSERT OR REPLACE INTO rejected_users (user_id, username, rejected_at) VALUES (?, ?, ?)',
            (uid, username, datetime.utcnow().isoformat()),
        )
        self.db.commit()
        logging.info('Rejected user %s', uid)
        return True

    def is_rejected(self, user_id: int) -> bool:
        cur = self.db.execute('SELECT 1 FROM rejected_users WHERE user_id=?', (user_id,))
        return cur.fetchone() is not None

    def list_scheduled(self):
        cur = self.db.execute(
            'SELECT s.id, s.target_chat_id, c.title as target_title, '
            's.publish_time, s.from_chat_id, s.message_id '
            'FROM schedule s LEFT JOIN channels c ON s.target_chat_id=c.chat_id '
            'WHERE s.sent=0 ORDER BY s.publish_time'
        )
        return cur.fetchall()

    def add_schedule(self, from_chat: int, msg_id: int, targets: set[int], pub_time: str):
        for chat_id in targets:
            self.db.execute(
                'INSERT INTO schedule (from_chat_id, message_id, target_chat_id, publish_time) VALUES (?, ?, ?, ?)',
                (from_chat, msg_id, chat_id, pub_time),
            )
        self.db.commit()
        logging.info('Scheduled %s -> %s at %s', msg_id, list(targets), pub_time)

    def remove_schedule(self, sid: int):
        self.db.execute('DELETE FROM schedule WHERE id=?', (sid,))
        self.db.commit()
        logging.info('Cancelled schedule %s', sid)

    def update_schedule_time(self, sid: int, pub_time: str):
        self.db.execute('UPDATE schedule SET publish_time=? WHERE id=?', (pub_time, sid))
        self.db.commit()
        logging.info('Rescheduled %s to %s', sid, pub_time)

    @staticmethod
    def format_user(user_id: int, username: str | None) -> str:
        label = f"@{username}" if username else str(user_id)
        return f"[{label}](tg://user?id={user_id})"

    @staticmethod
    def parse_offset(offset: str) -> timedelta:
        sign = -1 if offset.startswith('-') else 1
        h, m = offset.lstrip('+-').split(':')
        return timedelta(minutes=sign * (int(h) * 60 + int(m)))

    def format_time(self, ts: str, offset: str) -> str:
        dt = datetime.fromisoformat(ts)
        dt += self.parse_offset(offset)
        return dt.strftime('%H:%M %d.%m.%Y')

    def get_tz_offset(self, user_id: int) -> str:
        cur = self.db.execute('SELECT tz_offset FROM users WHERE user_id=?', (user_id,))
        row = cur.fetchone()
        return row['tz_offset'] if row and row['tz_offset'] else TZ_OFFSET

    def is_authorized(self, user_id):
        return self.get_user(user_id) is not None

    def is_superadmin(self, user_id):
        row = self.get_user(user_id)
        return row and row['is_superadmin']

    async def parse_post_url(self, url: str) -> tuple[int, int] | None:
        """Return chat_id and message_id from a Telegram post URL."""
        m = re.search(r"/c/(\d+)/(\d+)", url)
        if m:
            return int(f"-100{m.group(1)}"), int(m.group(2))
        m = re.search(r"t.me/([^/]+)/(\d+)", url)
        if m:
            resp = await self.api_request('getChat', {'chat_id': f"@{m.group(1)}"})
            if resp.get('ok'):
                return resp['result']['id'], int(m.group(2))
        return None

    def _get_cached_weather(self, city_id: int):
        return self.db.execute(

            "SELECT temperature, weather_code, wind_speed, is_day FROM weather_cache_hour "

            "WHERE city_id=? ORDER BY timestamp DESC LIMIT 1",
            (city_id,),
        ).fetchone()

    def _get_sea_cache(self, sea_id: int):
        return self.db.execute(
            "SELECT current, morning, day, evening, night FROM sea_cache WHERE sea_id=?",
            (sea_id,),
        ).fetchone()


    @staticmethod
    def _parse_coords(text: str) -> tuple[float, float] | None:
        """Parse latitude and longitude from string allowing comma separator."""
        parts = [p for p in re.split(r"[ ,]+", text.strip()) if p]
        if len(parts) != 2:
            return None
        try:
            return float(parts[0]), float(parts[1])
        except ValueError:
            return None


    def _render_template(self, template: str) -> str | None:
        """Replace placeholders in template with cached weather values."""

        def repl(match: re.Match[str]) -> str:
            cid = int(match.group(1))
            field = match.group(2)
            if field == "seatemperature":
                row = self._get_sea_cache(cid)
                if not row:
                    raise ValueError(f"no sea data for {cid}")
                emoji = "\U0001F30A"

                return f"{emoji} {row['current']:.1f}\u00B0C"


            row = self._get_cached_weather(cid)
            if not row:
                raise ValueError(f"no data for city {cid}")
            if field == "temperature":

                is_day = row["is_day"] if "is_day" in row.keys() else None
                emoji = weather_emoji(row["weather_code"], is_day)

                return f"{emoji} {row['temperature']:.1f}\u00B0C"
            if field == "wind":
                return f"{row['wind_speed']:.1f}"
            return ""

        try:
            rendered = re.sub(r"{(\d+)\|(\w+)}", repl, template)
            tomorrow = date.today() + timedelta(days=1)
            rendered = rendered.replace("{next-day-date}", tomorrow.strftime("%d"))
            rendered = rendered.replace("{next-day-month}", tomorrow.strftime("%B"))
            return rendered
        except ValueError as e:
            logging.info("%s", e)
            return None


    @staticmethod
    def post_url(chat_id: int, message_id: int) -> str:
        if str(chat_id).startswith("-100"):
            return f"https://t.me/c/{str(chat_id)[4:]}/{message_id}"
        return f"https://t.me/{chat_id}/{message_id}"


    async def update_weather_posts(self, cities: set[int] | None = None):
        """Update all registered posts using cached weather."""
        cur = self.db.execute(
            "SELECT id, chat_id, message_id, template, base_text, base_caption, reply_markup FROM weather_posts"

        )
        rows = cur.fetchall()
        for r in rows:
            tpl_cities = {int(m.group(1)) for m in re.finditer(r"{(\d+)\|", r["template"])}
            if cities is not None and not (tpl_cities & cities):
                continue
            header = self._render_template(r["template"])
            if header is None:
                continue

            markup = json.loads(r["reply_markup"]) if r["reply_markup"] else None
            if r["base_caption"]:
                caption = f"{header}{WEATHER_SEPARATOR}{r['base_caption']}"
                payload = {
                    "chat_id": r["chat_id"],
                    "message_id": r["message_id"],
                    "caption": caption,
                }
                if markup:
                    payload["reply_markup"] = markup
                resp = await self.api_request(
                    "editMessageCaption",
                    payload,

                )
            else:
                text = (
                    f"{header}{WEATHER_SEPARATOR}{r['base_text']}"
                    if r["base_text"]
                    else header
                )

                payload = {
                    "chat_id": r["chat_id"],
                    "message_id": r["message_id"],
                    "text": text,
                }
                if markup:
                    payload["reply_markup"] = markup
                resp = await self.api_request(
                    "editMessageText",
                    payload,

                )
            if resp.get("ok"):
                logging.info("Updated weather post %s", r["id"])
            else:
                logging.error(
                    "Failed to update weather post %s: %s", r["id"], resp
                )

    def add_weather_channel(self, channel_id: int, post_time: str):
        self.db.execute(
            "INSERT OR REPLACE INTO weather_publish_channels (channel_id, post_time) VALUES (?, ?)",
            (channel_id, post_time),
        )
        self.db.commit()

    def remove_weather_channel(self, channel_id: int):
        self.db.execute(
            "DELETE FROM weather_publish_channels WHERE channel_id=?",
            (channel_id,),
        )
        self.db.commit()

    def list_weather_channels(self):
        cur = self.db.execute(
            "SELECT w.channel_id, w.post_time, w.last_published_at, c.title FROM weather_publish_channels w LEFT JOIN channels c ON c.chat_id=w.channel_id ORDER BY w.channel_id"
        )
        return cur.fetchall()

    def set_asset_channel(self, channel_id: int):
        self.db.execute("DELETE FROM asset_channel")
        self.db.execute(
            "INSERT INTO asset_channel (channel_id) VALUES (?)",
            (channel_id,),
        )
        self.db.commit()
        self.asset_channel_id = channel_id

    def get_asset_channel(self) -> int | None:
        cur = self.db.execute("SELECT channel_id FROM asset_channel LIMIT 1")
        row = cur.fetchone()
        return row["channel_id"] if row else None

    def add_asset(self, message_id: int, hashtags: str, template: str | None = None):
        self.db.execute(
            "INSERT OR REPLACE INTO asset_images (message_id, hashtags, template) VALUES (?, ?, ?)",
            (message_id, hashtags, template),
        )
        self.db.commit()
<<<<<<< HEAD
=======

>>>>>>> fef8802e
        logging.info("Stored asset %s tags=%s", message_id, hashtags)

    def next_asset(self, tags: set[str] | None):
        logging.info("Selecting asset for tags=%s", tags)
<<<<<<< HEAD
=======

>>>>>>> fef8802e
        cur = self.db.execute(
            "SELECT message_id, hashtags, template FROM asset_images WHERE used_at IS NULL ORDER BY message_id"
        )
        rows = cur.fetchall()
        first_no_tag = None
        for r in rows:
            tagset = set(r["hashtags"].split()) if r["hashtags"] else set()
            if tags and tagset & tags:
                self.db.execute(
                    "UPDATE asset_images SET used_at=? WHERE message_id=?",
                    (datetime.utcnow().isoformat(), r["message_id"]),
                )
                self.db.commit()
<<<<<<< HEAD
                logging.info("Picked asset %s", r["message_id"])
=======

                logging.info("Picked asset %s", r["message_id"])

>>>>>>> fef8802e
                return r
            if not tagset and first_no_tag is None:
                first_no_tag = r
        if first_no_tag:
            self.db.execute(
                "UPDATE asset_images SET used_at=? WHERE message_id=?",
                (datetime.utcnow().isoformat(), first_no_tag["message_id"]),
            )
            self.db.commit()
<<<<<<< HEAD
=======

>>>>>>> fef8802e
            logging.info("Picked asset %s (no tags)", first_no_tag["message_id"])
            return first_no_tag
        logging.info("No asset available")
        return None


    async def publish_weather(self, channel_id: int, tags: set[str] | None = None) -> bool:
<<<<<<< HEAD
=======

>>>>>>> fef8802e
        asset = self.next_asset(tags)
        caption = asset["template"] if asset and asset["template"] else ""
        if caption:
            caption = self._render_template(caption) or caption
        if asset and self.asset_channel_id:
<<<<<<< HEAD
            logging.info("Copying asset %s to %s", asset["message_id"], channel_id)
            resp = await self.api_request(
=======

            logging.info("Copying asset %s to %s", asset["message_id"], channel_id)
            resp = await self.api_request(

>>>>>>> fef8802e
                "copyMessage",
                {
                    "chat_id": channel_id,
                    "from_chat_id": self.asset_channel_id,
                    "message_id": asset["message_id"],
                    "caption": caption or None,
                },
            )
            await self.api_request(
                "deleteMessage",
                {"chat_id": self.asset_channel_id, "message_id": asset["message_id"]},
            )
<<<<<<< HEAD
=======

>>>>>>> fef8802e
            ok = resp.get("ok", False)
        elif caption:
            logging.info("Sending text weather to %s", channel_id)
            resp = await self.api_request(
                "sendMessage",
                {"chat_id": channel_id, "text": caption},
            )
            ok = resp.get("ok", False)
        else:
            logging.info("No asset and no caption; nothing to publish")
            return False
        if ok:
            self.db.execute(
                "UPDATE weather_publish_channels SET last_published_at=? WHERE channel_id=?",
                (datetime.utcnow().isoformat(), channel_id),
            )
            self.db.commit()
        else:
            logging.error("Failed to publish weather: %s", resp)
        return ok

<<<<<<< HEAD
=======

>>>>>>> fef8802e

    async def handle_message(self, message):
        if self.asset_channel_id and message.get('chat', {}).get('id') == self.asset_channel_id:
            caption = message.get('caption') or message.get('text') or ''
            tags = ' '.join(re.findall(r'#\S+', caption))
            self.add_asset(message['message_id'], tags, caption)
            return

<<<<<<< HEAD
        if 'from' not in message:
            # ignore channel posts when asset channel is not configured
            return

=======
>>>>>>> fef8802e
        text = message.get('text', '')
        user_id = message['from']['id']
        username = message['from'].get('username')

        # first /start registers superadmin or puts user in queue
        if text.startswith('/start'):
            if self.get_user(user_id):
                await self.api_request('sendMessage', {
                    'chat_id': user_id,
                    'text': 'Bot is working'
                })
                return

            if self.is_rejected(user_id):
                await self.api_request('sendMessage', {
                    'chat_id': user_id,
                    'text': 'Access denied by administrator'
                })
                return

            if self.is_pending(user_id):
                await self.api_request('sendMessage', {
                    'chat_id': user_id,
                    'text': 'Awaiting approval'
                })
                return

            cur = self.db.execute('SELECT COUNT(*) FROM users')
            user_count = cur.fetchone()[0]
            if user_count == 0:
                self.db.execute('INSERT INTO users (user_id, username, is_superadmin, tz_offset) VALUES (?, ?, 1, ?)', (user_id, username, TZ_OFFSET))
                self.db.commit()
                logging.info('Registered %s as superadmin', user_id)
                await self.api_request('sendMessage', {
                    'chat_id': user_id,
                    'text': 'You are superadmin'
                })
                return

            if self.pending_count() >= 10:
                await self.api_request('sendMessage', {
                    'chat_id': user_id,
                    'text': 'Registration queue full, try later'
                })
                logging.info('Registration rejected for %s due to full queue', user_id)
                return

            self.db.execute(
                'INSERT OR IGNORE INTO pending_users (user_id, username, requested_at) VALUES (?, ?, ?)',
                (user_id, username, datetime.utcnow().isoformat())
            )
            self.db.commit()
            logging.info('User %s added to pending queue', user_id)
            await self.api_request('sendMessage', {
                'chat_id': user_id,
                'text': 'Registration pending approval'
            })
            return

        if text.startswith('/add_user') and self.is_superadmin(user_id):
            parts = text.split()
            if len(parts) == 2:
                uid = int(parts[1])
                if not self.get_user(uid):
                    self.db.execute('INSERT INTO users (user_id) VALUES (?)', (uid,))
                    self.db.commit()
                await self.api_request('sendMessage', {
                    'chat_id': user_id,
                    'text': f'User {uid} added'
                })
            return

        if text.startswith('/remove_user') and self.is_superadmin(user_id):
            parts = text.split()
            if len(parts) == 2:
                uid = int(parts[1])
                self.db.execute('DELETE FROM users WHERE user_id=?', (uid,))
                self.db.commit()
                await self.api_request('sendMessage', {
                    'chat_id': user_id,
                    'text': f'User {uid} removed'
                })
            return

        if text.startswith('/tz'):
            parts = text.split()
            if not self.is_authorized(user_id):
                await self.api_request('sendMessage', {'chat_id': user_id, 'text': 'Not authorized'})
                return
            if len(parts) != 2:
                await self.api_request('sendMessage', {'chat_id': user_id, 'text': 'Usage: /tz +02:00'})
                return
            try:
                self.parse_offset(parts[1])
            except Exception:
                await self.api_request('sendMessage', {'chat_id': user_id, 'text': 'Invalid offset'})
                return
            self.db.execute('UPDATE users SET tz_offset=? WHERE user_id=?', (parts[1], user_id))
            self.db.commit()
            await self.api_request('sendMessage', {'chat_id': user_id, 'text': f'Timezone set to {parts[1]}'})
            return

        if text.startswith('/list_users') and self.is_superadmin(user_id):
            cur = self.db.execute('SELECT user_id, username, is_superadmin FROM users')
            rows = cur.fetchall()
            msg = '\n'.join(
                f"{self.format_user(r['user_id'], r['username'])} {'(admin)' if r['is_superadmin'] else ''}"
                for r in rows
            )
            await self.api_request('sendMessage', {
                'chat_id': user_id,
                'text': msg or 'No users',
                'parse_mode': 'Markdown'
            })
            return

        if text.startswith('/pending') and self.is_superadmin(user_id):
            cur = self.db.execute('SELECT user_id, username, requested_at FROM pending_users')
            rows = cur.fetchall()
            if not rows:
                await self.api_request('sendMessage', {'chat_id': user_id, 'text': 'No pending users'})
                return

            msg = '\n'.join(
                f"{self.format_user(r['user_id'], r['username'])} requested {r['requested_at']}"
                for r in rows
            )
            keyboard = {
                'inline_keyboard': [
                    [
                        {'text': 'Approve', 'callback_data': f'approve:{r["user_id"]}'},
                        {'text': 'Reject', 'callback_data': f'reject:{r["user_id"]}'}
                    ]
                    for r in rows
                ]
            }
            await self.api_request('sendMessage', {
                'chat_id': user_id,
                'text': msg,
                'parse_mode': 'Markdown',
                'reply_markup': keyboard
            })
            return

        if text.startswith('/approve') and self.is_superadmin(user_id):
            parts = text.split()
            if len(parts) == 2:
                uid = int(parts[1])
                if self.approve_user(uid):
                    cur = self.db.execute('SELECT username FROM users WHERE user_id=?', (uid,))
                    row = cur.fetchone()
                    uname = row['username'] if row else None
                    await self.api_request('sendMessage', {
                        'chat_id': user_id,
                        'text': f'{self.format_user(uid, uname)} approved',
                        'parse_mode': 'Markdown'
                    })
                    await self.api_request('sendMessage', {'chat_id': uid, 'text': 'You are approved'})
                else:
                    await self.api_request('sendMessage', {'chat_id': user_id, 'text': 'User not in pending list'})
            return

        if text.startswith('/reject') and self.is_superadmin(user_id):
            parts = text.split()
            if len(parts) == 2:
                uid = int(parts[1])
                if self.reject_user(uid):
                    cur = self.db.execute('SELECT username FROM rejected_users WHERE user_id=?', (uid,))
                    row = cur.fetchone()
                    uname = row['username'] if row else None
                    await self.api_request('sendMessage', {
                        'chat_id': user_id,
                        'text': f'{self.format_user(uid, uname)} rejected',
                        'parse_mode': 'Markdown'
                    })
                    await self.api_request('sendMessage', {'chat_id': uid, 'text': 'Your registration was rejected'})
                else:
                    await self.api_request('sendMessage', {'chat_id': user_id, 'text': 'User not in pending list'})
            return

        if text.startswith('/channels') and self.is_superadmin(user_id):
            cur = self.db.execute('SELECT chat_id, title FROM channels')
            rows = cur.fetchall()
            msg = '\n'.join(f"{r['title']} ({r['chat_id']})" for r in rows)
            await self.api_request('sendMessage', {'chat_id': user_id, 'text': msg or 'No channels'})
            return

        if text.startswith('/history'):
            cur = self.db.execute(
                'SELECT target_chat_id, sent_at FROM schedule WHERE sent=1 ORDER BY sent_at DESC LIMIT 10'
            )
            rows = cur.fetchall()
            offset = self.get_tz_offset(user_id)
            msg = '\n'.join(
                f"{r['target_chat_id']} at {self.format_time(r['sent_at'], offset)}"
                for r in rows
            )
            await self.api_request('sendMessage', {'chat_id': user_id, 'text': msg or 'No history'})
            return

        if text.startswith('/scheduled') and self.is_authorized(user_id):
            rows = self.list_scheduled()
            if not rows:
                await self.api_request('sendMessage', {'chat_id': user_id, 'text': 'No scheduled posts'})
                return
            offset = self.get_tz_offset(user_id)
            for r in rows:
                ok = False
                try:
                    resp = await self.api_request('forwardMessage', {
                        'chat_id': user_id,
                        'from_chat_id': r['from_chat_id'],
                        'message_id': r['message_id']
                    })
                    ok = resp.get('ok', False)
                    if not ok and resp.get('error_code') == 400 and 'not' in resp.get('description', '').lower():
                        resp = await self.api_request('copyMessage', {
                            'chat_id': user_id,
                            'from_chat_id': r['from_chat_id'],
                            'message_id': r['message_id']
                        })
                        ok = resp.get('ok', False)
                except Exception:
                    logging.exception('Failed to forward message %s', r['id'])
                if not ok:
                    link = None
                    if str(r['from_chat_id']).startswith('-100'):
                        cid = str(r['from_chat_id'])[4:]
                        link = f'https://t.me/c/{cid}/{r["message_id"]}'
                    await self.api_request('sendMessage', {
                        'chat_id': user_id,
                        'text': link or f'Message {r["message_id"]} from {r["from_chat_id"]}'
                    })
                keyboard = {
                    'inline_keyboard': [[
                        {'text': 'Cancel', 'callback_data': f'cancel:{r["id"]}'},
                        {'text': 'Reschedule', 'callback_data': f'resch:{r["id"]}'}
                    ]]
                }
                target = (
                    f"{r['target_title']} ({r['target_chat_id']})"
                    if r['target_title'] else str(r['target_chat_id'])
                )
                await self.api_request('sendMessage', {
                    'chat_id': user_id,
                    'text': f"{r['id']}: {target} at {self.format_time(r['publish_time'], offset)}",
                    'reply_markup': keyboard
                })
            return

        if text.startswith('/addbutton'):
            if not self.is_authorized(user_id):
                await self.api_request('sendMessage', {'chat_id': user_id, 'text': 'Not authorized'})
                return

            parts = text.split()
            if len(parts) < 4:

                await self.api_request('sendMessage', {
                    'chat_id': user_id,
                    'text': 'Usage: /addbutton <post_url> <text> <url>'
                })
                return
            parsed = await self.parse_post_url(parts[1])
            if not parsed:
                await self.api_request('sendMessage', {'chat_id': user_id, 'text': 'Invalid post URL'})
                return
            chat_id, msg_id = parsed

            keyboard_text = " ".join(parts[2:-1])
            keyboard = {'inline_keyboard': [[{'text': keyboard_text, 'url': parts[-1]}]]}

            resp = await self.api_request('editMessageReplyMarkup', {
                'chat_id': chat_id,
                'message_id': msg_id,
                'reply_markup': keyboard
            })
            if resp.get('ok'):
                logging.info('Updated message %s with button', msg_id)
                await self.api_request('sendMessage', {'chat_id': user_id, 'text': 'Button added'})
            else:
                logging.error('Failed to add button to %s: %s', msg_id, resp)
                await self.api_request('sendMessage', {'chat_id': user_id, 'text': 'Failed to add button'})
            return

        if text.startswith('/delbutton'):
            if not self.is_authorized(user_id):
                await self.api_request('sendMessage', {'chat_id': user_id, 'text': 'Not authorized'})
                return

            parts = text.split()
            if len(parts) != 2:
                await self.api_request('sendMessage', {
                    'chat_id': user_id,
                    'text': 'Usage: /delbutton <post_url>'
                })
                return
            parsed = await self.parse_post_url(parts[1])
            if not parsed:
                await self.api_request('sendMessage', {'chat_id': user_id, 'text': 'Invalid post URL'})
                return
            chat_id, msg_id = parsed

            resp = await self.api_request('editMessageReplyMarkup', {
                'chat_id': chat_id,
                'message_id': msg_id,
                'reply_markup': {}
            })
            if resp.get('ok'):
                logging.info('Removed buttons from message %s', msg_id)
                await self.api_request('sendMessage', {'chat_id': user_id, 'text': 'Button removed'})
            else:
                logging.error('Failed to remove button from %s: %s', msg_id, resp)
                await self.api_request('sendMessage', {'chat_id': user_id, 'text': 'Failed to remove button'})
            return

        if text.startswith('/addcity') and self.is_superadmin(user_id):
            parts = text.split(maxsplit=2)
            if len(parts) == 3:
                name = parts[1]
                coords = self._parse_coords(parts[2])
                if not coords:
                    await self.api_request('sendMessage', {'chat_id': user_id, 'text': 'Invalid coordinates'})
                    return
                lat, lon = coords
                try:
                    self.db.execute('INSERT INTO cities (name, lat, lon) VALUES (?, ?, ?)', (name, lat, lon))
                    self.db.commit()
                    await self.api_request('sendMessage', {'chat_id': user_id, 'text': f'City {name} added'})
                except sqlite3.IntegrityError:
                    await self.api_request('sendMessage', {'chat_id': user_id, 'text': 'City already exists'})
            else:
                await self.api_request('sendMessage', {'chat_id': user_id, 'text': 'Usage: /addcity <name> <lat> <lon>'})
            return

        if text.startswith('/addsea') and self.is_superadmin(user_id):

            parts = text.split(maxsplit=2)
            if len(parts) == 3:
                name = parts[1]
                coords = self._parse_coords(parts[2])
                if not coords:
                    await self.api_request('sendMessage', {'chat_id': user_id, 'text': 'Invalid coordinates'})
                    return
                lat, lon = coords

                try:
                    self.db.execute('INSERT INTO seas (name, lat, lon) VALUES (?, ?, ?)', (name, lat, lon))
                    self.db.commit()
                    await self.api_request('sendMessage', {'chat_id': user_id, 'text': f'Sea {name} added'})
                except sqlite3.IntegrityError:
                    await self.api_request('sendMessage', {'chat_id': user_id, 'text': 'Sea already exists'})
            else:
                await self.api_request('sendMessage', {'chat_id': user_id, 'text': 'Usage: /addsea <name> <lat> <lon>'})
            return

        if text.startswith('/cities') and self.is_superadmin(user_id):
            cur = self.db.execute('SELECT id, name, lat, lon FROM cities ORDER BY id')
            rows = cur.fetchall()
            if not rows:
                await self.api_request('sendMessage', {'chat_id': user_id, 'text': 'No cities'})
                return
            for r in rows:
                keyboard = {'inline_keyboard': [[{'text': 'Delete', 'callback_data': f'city_del:{r["id"]}'}]]}
                await self.api_request('sendMessage', {
                    'chat_id': user_id,
                    'text': f"{r['id']}: {r['name']} ({r['lat']:.6f}, {r['lon']:.6f})",
                    'reply_markup': keyboard
                })
            return

        if text.startswith('/seas') and self.is_superadmin(user_id):
            cur = self.db.execute('SELECT id, name, lat, lon FROM seas ORDER BY id')
            rows = cur.fetchall()
            if not rows:
                await self.api_request('sendMessage', {'chat_id': user_id, 'text': 'No seas'})
                return
            for r in rows:
                keyboard = {'inline_keyboard': [[{'text': 'Delete', 'callback_data': f'sea_del:{r["id"]}'}]]}
                await self.api_request('sendMessage', {
                    'chat_id': user_id,
                    'text': f"{r['id']}: {r['name']} ({r['lat']:.6f}, {r['lon']:.6f})",
                    'reply_markup': keyboard
                })
            return

        if text.startswith('/weatherposts') and self.is_superadmin(user_id):
            parts = text.split(maxsplit=1)
            force = len(parts) > 1 and parts[1] == 'update'
            if force:
                await self.update_weather_posts()
            cur = self.db.execute(
                'SELECT chat_id, message_id, template FROM weather_posts ORDER BY id'
            )
            rows = cur.fetchall()
            if not rows:
                await self.api_request('sendMessage', {'chat_id': user_id, 'text': 'No weather posts'})
                return
            lines = []
            for r in rows:
                header = self._render_template(r['template'])
                url = self.post_url(r['chat_id'], r['message_id'])
                if header:
                    lines.append(f"{url} {header}")
                else:
                    lines.append(f"{url} no data")
            await self.api_request('sendMessage', {'chat_id': user_id, 'text': '\n'.join(lines)})
            return

        if text.startswith('/setup_weather') and self.is_superadmin(user_id):
            cur = self.db.execute('SELECT chat_id, title FROM channels')
            rows = cur.fetchall()
            existing = {r['channel_id'] for r in self.list_weather_channels()}
            options = [r for r in rows if r['chat_id'] not in existing]
            if not options:
                await self.api_request('sendMessage', {'chat_id': user_id, 'text': 'No channels available'})
                return
            keyboard = {'inline_keyboard': [[{'text': r['title'], 'callback_data': f'ws_ch:{r["chat_id"]}'}] for r in options]}
            self.pending[user_id] = {'setup_weather': True}
            await self.api_request('sendMessage', {'chat_id': user_id, 'text': 'Select channel', 'reply_markup': keyboard})
            return

        if text.startswith('/list_weather_channels') and self.is_superadmin(user_id):
            rows = self.list_weather_channels()
            if not rows:
                await self.api_request('sendMessage', {'chat_id': user_id, 'text': 'No weather channels'})
                return
            for r in rows:
                last = r['last_published_at'] or 'never'
                keyboard = {'inline_keyboard': [[{'text': 'Run now', 'callback_data': f'wrnow:{r["channel_id"]}'}, {'text': 'Stop', 'callback_data': f'wstop:{r["channel_id"]}'}]]}
                await self.api_request('sendMessage', {'chat_id': user_id, 'text': f"{r['title'] or r['channel_id']} at {r['post_time']} last {last}", 'reply_markup': keyboard})
            return

        if text.startswith('/set_assets_channel') and self.is_superadmin(user_id):
            cur = self.db.execute('SELECT chat_id, title FROM channels')
            rows = cur.fetchall()
            if not rows:
                await self.api_request('sendMessage', {'chat_id': user_id, 'text': 'No channels available'})
                return
            keyboard = {'inline_keyboard': [[{'text': r['title'], 'callback_data': f'asset_ch:{r["chat_id"]}'}] for r in rows]}
            self.pending[user_id] = {'set_assets': True}
            await self.api_request('sendMessage', {'chat_id': user_id, 'text': 'Select asset channel', 'reply_markup': keyboard})
            return


<<<<<<< HEAD
=======

>>>>>>> fef8802e
        if text.startswith('/weather') and self.is_superadmin(user_id):

            parts = text.split(maxsplit=1)
            if len(parts) > 1 and parts[1].lower() == 'now':
                await self.collect_weather(force=True)
                await self.collect_sea(force=True)

            cur = self.db.execute('SELECT id, name FROM cities ORDER BY id')
            rows = cur.fetchall()
            if not rows:
                await self.api_request('sendMessage', {'chat_id': user_id, 'text': 'No cities'})
                return
            lines = []
            for r in rows:
                w = self.db.execute(
                    'SELECT temperature, weather_code, wind_speed, is_day, timestamp FROM weather_cache_hour WHERE city_id=? ORDER BY timestamp DESC LIMIT 1',
                    (r['id'],),
                ).fetchone()
                if w:
                    emoji = weather_emoji(w['weather_code'], w['is_day'])
                    lines.append(
                        f"{r['name']}: {w['temperature']:.1f}°C {emoji} wind {w['wind_speed']:.1f} m/s at {w['timestamp']}"

                    )
                else:
                    lines.append(f"{r['name']}: no data")

            cur = self.db.execute('SELECT id, name FROM seas ORDER BY id')
            sea_rows = cur.fetchall()
            for r in sea_rows:
                row = self._get_sea_cache(r['id'])
                if row and all(row[k] is not None for k in row.keys()):
                    emoji = "\U0001F30A"
                    lines.append(
                        f"{r['name']}: {emoji} {row['current']:.1f}°C {row['morning']:.1f}/{row['day']:.1f}/{row['evening']:.1f}/{row['night']:.1f}"
                    )
                else:
                    lines.append(f"{r['name']}: no data")
            await self.api_request('sendMessage', {'chat_id': user_id, 'text': '\n'.join(lines)})
            return

        if text.startswith('/regweather') and self.is_superadmin(user_id):
            parts = text.split(maxsplit=2)
            if len(parts) < 3:
                await self.api_request('sendMessage', {
                    'chat_id': user_id,
                    'text': 'Usage: /regweather <post_url> <template>'
                })
                return
            parsed = await self.parse_post_url(parts[1])
            if not parsed:
                await self.api_request('sendMessage', {'chat_id': user_id, 'text': 'Invalid post URL'})
                return
            template = parts[2]
            chat_id, msg_id = parsed
            resp = await self.api_request('forwardMessage', {
                'chat_id': user_id,
                'from_chat_id': chat_id,
                'message_id': msg_id
            })
            if not resp.get('ok'):
                await self.api_request('sendMessage', {'chat_id': user_id, 'text': 'Cannot read post'})
                return

            base_text = resp['result'].get('text')
            base_caption = resp['result'].get('caption')
            if base_text and WEATHER_SEPARATOR in base_text:
                base_text = base_text.split(WEATHER_SEPARATOR, 1)[1]
            if base_caption and WEATHER_SEPARATOR in base_caption:
                base_caption = base_caption.split(WEATHER_SEPARATOR, 1)[1]
            markup = resp['result'].get('reply_markup')

            if base_text is None and base_caption is None:
                base_text = ''
            await self.api_request('deleteMessage', {'chat_id': user_id, 'message_id': resp['result']['message_id']})
            self.db.execute(

                'INSERT OR REPLACE INTO weather_posts (chat_id, message_id, template, base_text, base_caption, reply_markup) VALUES (?, ?, ?, ?, ?, ?)',
                (chat_id, msg_id, template, base_text, base_caption, json.dumps(markup) if markup else None)

            )
            self.db.commit()
            await self.update_weather_posts({int(m.group(1)) for m in re.finditer(r"{(\d+)\|", template)})
            await self.api_request('sendMessage', {
                'chat_id': user_id,
                'text': 'Weather post registered'
            })
            return



        # handle time input for scheduling
        if user_id in self.pending and 'await_time' in self.pending[user_id]:
            time_str = text.strip()
            try:
                if len(time_str.split()) == 1:
                    dt = datetime.strptime(time_str, '%H:%M')
                    pub_time = datetime.combine(date.today(), dt.time())
                else:
                    pub_time = datetime.strptime(time_str, '%d.%m.%Y %H:%M')
            except ValueError:
                await self.api_request('sendMessage', {
                    'chat_id': user_id,
                    'text': 'Invalid time format'
                })
                return
            offset = self.get_tz_offset(user_id)
            pub_time_utc = pub_time - self.parse_offset(offset)
            if pub_time_utc <= datetime.utcnow():
                await self.api_request('sendMessage', {
                    'chat_id': user_id,
                    'text': 'Time must be in future'
                })
                return
            data = self.pending.pop(user_id)
            if 'reschedule_id' in data:
                self.update_schedule_time(data['reschedule_id'], pub_time_utc.isoformat())
                await self.api_request('sendMessage', {
                    'chat_id': user_id,
                    'text': f'Rescheduled for {self.format_time(pub_time_utc.isoformat(), offset)}'
                })
            else:
                test = await self.api_request(
                    'forwardMessage',
                    {
                        'chat_id': user_id,
                        'from_chat_id': data['from_chat_id'],
                        'message_id': data['message_id']
                    }
                )
                if not test.get('ok'):
                    await self.api_request('sendMessage', {
                        'chat_id': user_id,
                        'text': f"Add the bot to channel {data['from_chat_id']} (reader role) first"
                    })
                    return
                self.add_schedule(data['from_chat_id'], data['message_id'], data['selected'], pub_time_utc.isoformat())
                await self.api_request('sendMessage', {
                    'chat_id': user_id,
                    'text': f"Scheduled to {len(data['selected'])} channels for {self.format_time(pub_time_utc.isoformat(), offset)}"
                })
            return

        if user_id in self.pending and self.pending[user_id].get('weather_time'):
            time_str = text.strip()
            try:
                dt = datetime.strptime(time_str, '%H:%M')
            except ValueError:
                await self.api_request('sendMessage', {'chat_id': user_id, 'text': 'Invalid time format'})
                return
            self.add_weather_channel(self.pending[user_id]['channel'], time_str)
            del self.pending[user_id]
            await self.api_request('sendMessage', {'chat_id': user_id, 'text': 'Weather channel registered'})
            return

        # start scheduling on forwarded message
        if 'forward_from_chat' in message and self.is_authorized(user_id):
            from_chat = message['forward_from_chat']['id']
            msg_id = message['forward_from_message_id']
            cur = self.db.execute('SELECT chat_id, title FROM channels')
            rows = cur.fetchall()
            if not rows:
                await self.api_request('sendMessage', {
                    'chat_id': user_id,
                    'text': 'No channels available'
                })
                return
            keyboard = {
                'inline_keyboard': [
                    [{'text': r['title'], 'callback_data': f'addch:{r["chat_id"]}'}] for r in rows
                ] + [[{'text': 'Done', 'callback_data': 'chdone'}]]
            }
            self.pending[user_id] = {
                'from_chat_id': from_chat,
                'message_id': msg_id,
                'selected': set()
            }
            await self.api_request('sendMessage', {
                'chat_id': user_id,
                'text': 'Select channels',
                'reply_markup': keyboard
            })
            return
        else:
            if not self.is_authorized(user_id):
                await self.api_request('sendMessage', {
                    'chat_id': user_id,
                    'text': 'Not authorized'
                })
            else:
                await self.api_request('sendMessage', {
                    'chat_id': user_id,
                    'text': 'Please forward a post from a channel'
                })

    async def handle_callback(self, query):
        user_id = query['from']['id']
        data = query['data']
        if data.startswith('addch:') and user_id in self.pending:
            chat_id = int(data.split(':')[1])
            if 'selected' in self.pending[user_id]:
                s = self.pending[user_id]['selected']
                if chat_id in s:
                    s.remove(chat_id)
                else:
                    s.add(chat_id)
        elif data == 'chdone' and user_id in self.pending:
            info = self.pending[user_id]
            if not info.get('selected'):
                await self.api_request('sendMessage', {'chat_id': user_id, 'text': 'Select at least one channel'})
            else:
                self.pending[user_id]['await_time'] = True
                await self.api_request('sendMessage', {
                    'chat_id': user_id,
                    'text': 'Enter time (HH:MM or DD.MM.YYYY HH:MM)'
                })
        elif data.startswith('ws_ch:') and user_id in self.pending and self.pending[user_id].get('setup_weather'):
            cid = int(data.split(':')[1])
            self.pending[user_id] = {'channel': cid, 'weather_time': False, 'setup_weather': True}
            keyboard = {'inline_keyboard': [[{'text': '17:55', 'callback_data': 'ws_time:17:55'}, {'text': 'Custom', 'callback_data': 'ws_custom'}]]}
            await self.api_request('sendMessage', {'chat_id': user_id, 'text': 'Select time', 'reply_markup': keyboard})
        elif data == 'ws_custom' and user_id in self.pending and self.pending[user_id].get('setup_weather'):
            self.pending[user_id]['weather_time'] = True
            await self.api_request('sendMessage', {'chat_id': user_id, 'text': 'Enter time HH:MM'})
        elif data.startswith('ws_time:') and user_id in self.pending and self.pending[user_id].get('setup_weather'):
            time_str = data.split(':', 1)[1]
            self.add_weather_channel(self.pending[user_id]['channel'], time_str)
            del self.pending[user_id]
            await self.api_request('sendMessage', {'chat_id': user_id, 'text': 'Weather channel registered'})
        elif data.startswith('asset_ch:') and user_id in self.pending and self.pending[user_id].get('set_assets'):
            cid = int(data.split(':')[1])
            self.set_asset_channel(cid)
            del self.pending[user_id]
            await self.api_request('sendMessage', {'chat_id': user_id, 'text': 'Asset channel set'})
        elif data.startswith('wrnow:') and self.is_superadmin(user_id):
            cid = int(data.split(':')[1])
<<<<<<< HEAD
            ok = await self.publish_weather(cid, None)
            msg = 'Posted' if ok else 'No asset to publish'
            await self.api_request('sendMessage', {'chat_id': user_id, 'text': msg})
=======

            ok = await self.publish_weather(cid, None)
            msg = 'Posted' if ok else 'No asset to publish'
            await self.api_request('sendMessage', {'chat_id': user_id, 'text': msg})

>>>>>>> fef8802e
        elif data.startswith('wstop:') and self.is_superadmin(user_id):
            cid = int(data.split(':')[1])
            self.remove_weather_channel(cid)
            await self.api_request('sendMessage', {'chat_id': user_id, 'text': 'Channel removed'})
        elif data.startswith('approve:') and self.is_superadmin(user_id):
            uid = int(data.split(':')[1])
            if self.approve_user(uid):
                cur = self.db.execute('SELECT username FROM users WHERE user_id=?', (uid,))
                row = cur.fetchone()
                uname = row['username'] if row else None
                await self.api_request('sendMessage', {
                    'chat_id': user_id,
                    'text': f'{self.format_user(uid, uname)} approved',
                    'parse_mode': 'Markdown'
                })
                await self.api_request('sendMessage', {'chat_id': uid, 'text': 'You are approved'})
            else:
                await self.api_request('sendMessage', {'chat_id': user_id, 'text': 'User not in pending list'})
        elif data.startswith('reject:') and self.is_superadmin(user_id):
            uid = int(data.split(':')[1])
            if self.reject_user(uid):
                cur = self.db.execute('SELECT username FROM rejected_users WHERE user_id=?', (uid,))
                row = cur.fetchone()
                uname = row['username'] if row else None
                await self.api_request('sendMessage', {
                    'chat_id': user_id,
                    'text': f'{self.format_user(uid, uname)} rejected',
                    'parse_mode': 'Markdown'
                })
                await self.api_request('sendMessage', {'chat_id': uid, 'text': 'Your registration was rejected'})
            else:
                await self.api_request('sendMessage', {'chat_id': user_id, 'text': 'User not in pending list'})
        elif data.startswith('cancel:') and self.is_authorized(user_id):
            sid = int(data.split(':')[1])
            self.remove_schedule(sid)
            await self.api_request('sendMessage', {'chat_id': user_id, 'text': f'Schedule {sid} cancelled'})
        elif data.startswith('resch:') and self.is_authorized(user_id):
            sid = int(data.split(':')[1])
            self.pending[user_id] = {'reschedule_id': sid, 'await_time': True}
            await self.api_request('sendMessage', {'chat_id': user_id, 'text': 'Enter new time'})
        elif data.startswith('city_del:') and self.is_superadmin(user_id):
            cid = int(data.split(':')[1])
            self.db.execute('DELETE FROM cities WHERE id=?', (cid,))
            self.db.commit()
            await self.api_request('editMessageReplyMarkup', {
                'chat_id': query['message']['chat']['id'],
                'message_id': query['message']['message_id'],
                'reply_markup': {}
            })
            await self.api_request('sendMessage', {'chat_id': user_id, 'text': f'City {cid} deleted'})
        elif data.startswith('sea_del:') and self.is_superadmin(user_id):
            sid = int(data.split(':')[1])
            self.db.execute('DELETE FROM seas WHERE id=?', (sid,))
            self.db.commit()
            await self.api_request('editMessageReplyMarkup', {
                'chat_id': query['message']['chat']['id'],
                'message_id': query['message']['message_id'],
                'reply_markup': {}
            })
            await self.api_request('sendMessage', {'chat_id': user_id, 'text': f'Sea {sid} deleted'})
        await self.api_request('answerCallbackQuery', {'callback_query_id': query['id']})


    async def process_due(self):
        """Publish due scheduled messages."""
        now = datetime.utcnow().isoformat()
        logging.info("Scheduler check at %s", now)
        cur = self.db.execute(
            'SELECT * FROM schedule WHERE sent=0 AND publish_time<=? ORDER BY publish_time',
            (now,),
        )
        rows = cur.fetchall()
        logging.info("Due ids: %s", [r['id'] for r in rows])
        for row in rows:
            try:
                resp = await self.api_request(
                    'forwardMessage',
                    {
                        'chat_id': row['target_chat_id'],
                        'from_chat_id': row['from_chat_id'],
                        'message_id': row['message_id'],
                    },
                )
                ok = resp.get('ok', False)
                if not ok and resp.get('error_code') == 400 and 'not' in resp.get('description', '').lower():
                    resp = await self.api_request(
                        'copyMessage',
                        {
                            'chat_id': row['target_chat_id'],
                            'from_chat_id': row['from_chat_id'],
                            'message_id': row['message_id'],
                        },
                    )
                    ok = resp.get('ok', False)
                if ok:
                    self.db.execute(
                        'UPDATE schedule SET sent=1, sent_at=? WHERE id=?',
                        (datetime.utcnow().isoformat(), row['id']),
                    )
                    self.db.commit()
                    logging.info('Published schedule %s', row['id'])
                else:
                    logging.error('Failed to publish %s: %s', row['id'], resp)
            except Exception:
                logging.exception('Error publishing schedule %s', row['id'])

    async def process_weather_channels(self):
        now_utc = datetime.utcnow()
        offset = self.parse_offset(TZ_OFFSET)
        local_now = now_utc + offset
        cur = self.db.execute(
            "SELECT channel_id, post_time, last_published_at FROM weather_publish_channels"
        )
        for r in cur.fetchall():
            try:
                if r["last_published_at"]:
                    last = datetime.fromisoformat(r["last_published_at"])
                    if last.date() == local_now.date():
                        continue
                hh, mm = map(int, r["post_time"].split(":"))
                scheduled = datetime.combine(local_now.date(), datetime.min.time()).replace(hour=hh, minute=mm)
                if local_now >= scheduled:
                    await self.publish_weather(r["channel_id"], None)
            except Exception:
                logging.exception("Failed to publish weather for %s", r["channel_id"])

    async def schedule_loop(self):
        """Background scheduler running at configurable intervals."""

        try:
            logging.info("Scheduler loop started")
            while self.running:
                await self.process_due()
                try:
                    await self.collect_weather()
                    await self.collect_sea()
<<<<<<< HEAD
=======

>>>>>>> fef8802e
                    await self.process_weather_channels()
                except Exception:
                    logging.exception('Weather collection failed')
                await asyncio.sleep(SCHED_INTERVAL_SEC)
        except asyncio.CancelledError:
            pass


async def ensure_webhook(bot: Bot, base_url: str):
    expected = base_url.rstrip('/') + '/webhook'
    info = await bot.api_request('getWebhookInfo')
    current = info.get('result', {}).get('url')
    if current != expected:
        logging.info('Registering webhook %s', expected)
        resp = await bot.api_request('setWebhook', {'url': expected})
        if not resp.get('ok'):
            logging.error('Failed to register webhook: %s', resp)
            raise RuntimeError(f"Webhook registration failed: {resp}")
        logging.info('Webhook registered successfully')
    else:
        logging.info('Webhook already registered at %s', current)

async def handle_webhook(request):
    bot: Bot = request.app['bot']
    try:
        data = await request.json()
        logging.info("Received webhook: %s", data)
    except Exception:
        logging.exception("Invalid webhook payload")
        return web.Response(text='bad request', status=400)
    try:
        await bot.handle_update(data)
    except Exception:
        logging.exception("Error handling update")
        return web.Response(text='error', status=500)
    return web.Response(text='ok')

def create_app():
    app = web.Application()

    token = os.getenv("TELEGRAM_BOT_TOKEN")
    if not token:
        raise RuntimeError("TELEGRAM_BOT_TOKEN not found in environment variables")

    bot = Bot(token, DB_PATH)
    app['bot'] = bot

    app.router.add_post('/webhook', handle_webhook)

    webhook_base = os.getenv("WEBHOOK_URL")
    if not webhook_base:
        raise RuntimeError("WEBHOOK_URL not found in environment variables")

    async def start_background(app: web.Application):
        logging.info("Application startup")
        try:
            await bot.start()
            await ensure_webhook(bot, webhook_base)
        except Exception:
            logging.exception("Error during startup")
            raise
        app['schedule_task'] = asyncio.create_task(bot.schedule_loop())

    async def cleanup_background(app: web.Application):
        await bot.close()
        app['schedule_task'].cancel()
        with contextlib.suppress(asyncio.CancelledError):
            await app['schedule_task']


    app.on_startup.append(start_background)
    app.on_cleanup.append(cleanup_background)

    return app


if __name__ == '__main__':

    web.run_app(create_app(), port=int(os.getenv("PORT", 8080)))

<|MERGE_RESOLUTION|>--- conflicted
+++ resolved
@@ -187,10 +187,7 @@
         self.pending = {}
         self.failed_fetches: dict[int, tuple[int, datetime]] = {}
         self.asset_channel_id = self.get_asset_channel()
-<<<<<<< HEAD
-=======
-
->>>>>>> fef8802e
+
         self.session: ClientSession | None = None
         self.running = False
 
@@ -722,18 +719,12 @@
             (message_id, hashtags, template),
         )
         self.db.commit()
-<<<<<<< HEAD
-=======
-
->>>>>>> fef8802e
+
         logging.info("Stored asset %s tags=%s", message_id, hashtags)
 
     def next_asset(self, tags: set[str] | None):
         logging.info("Selecting asset for tags=%s", tags)
-<<<<<<< HEAD
-=======
-
->>>>>>> fef8802e
+
         cur = self.db.execute(
             "SELECT message_id, hashtags, template FROM asset_images WHERE used_at IS NULL ORDER BY message_id"
         )
@@ -747,13 +738,9 @@
                     (datetime.utcnow().isoformat(), r["message_id"]),
                 )
                 self.db.commit()
-<<<<<<< HEAD
+
                 logging.info("Picked asset %s", r["message_id"])
-=======
-
-                logging.info("Picked asset %s", r["message_id"])
-
->>>>>>> fef8802e
+
                 return r
             if not tagset and first_no_tag is None:
                 first_no_tag = r
@@ -763,10 +750,7 @@
                 (datetime.utcnow().isoformat(), first_no_tag["message_id"]),
             )
             self.db.commit()
-<<<<<<< HEAD
-=======
-
->>>>>>> fef8802e
+
             logging.info("Picked asset %s (no tags)", first_no_tag["message_id"])
             return first_no_tag
         logging.info("No asset available")
@@ -774,24 +758,16 @@
 
 
     async def publish_weather(self, channel_id: int, tags: set[str] | None = None) -> bool:
-<<<<<<< HEAD
-=======
-
->>>>>>> fef8802e
+
         asset = self.next_asset(tags)
         caption = asset["template"] if asset and asset["template"] else ""
         if caption:
             caption = self._render_template(caption) or caption
         if asset and self.asset_channel_id:
-<<<<<<< HEAD
+
             logging.info("Copying asset %s to %s", asset["message_id"], channel_id)
             resp = await self.api_request(
-=======
-
-            logging.info("Copying asset %s to %s", asset["message_id"], channel_id)
-            resp = await self.api_request(
-
->>>>>>> fef8802e
+
                 "copyMessage",
                 {
                     "chat_id": channel_id,
@@ -804,10 +780,7 @@
                 "deleteMessage",
                 {"chat_id": self.asset_channel_id, "message_id": asset["message_id"]},
             )
-<<<<<<< HEAD
-=======
-
->>>>>>> fef8802e
+
             ok = resp.get("ok", False)
         elif caption:
             logging.info("Sending text weather to %s", channel_id)
@@ -829,10 +802,7 @@
             logging.error("Failed to publish weather: %s", resp)
         return ok
 
-<<<<<<< HEAD
-=======
-
->>>>>>> fef8802e
+
 
     async def handle_message(self, message):
         if self.asset_channel_id and message.get('chat', {}).get('id') == self.asset_channel_id:
@@ -841,13 +811,12 @@
             self.add_asset(message['message_id'], tags, caption)
             return
 
-<<<<<<< HEAD
+
         if 'from' not in message:
             # ignore channel posts when asset channel is not configured
             return
 
-=======
->>>>>>> fef8802e
+
         text = message.get('text', '')
         user_id = message['from']['id']
         username = message['from'].get('username')
@@ -1293,10 +1262,7 @@
             return
 
 
-<<<<<<< HEAD
-=======
-
->>>>>>> fef8802e
+
         if text.startswith('/weather') and self.is_superadmin(user_id):
 
             parts = text.split(maxsplit=1)
@@ -1533,17 +1499,11 @@
             await self.api_request('sendMessage', {'chat_id': user_id, 'text': 'Asset channel set'})
         elif data.startswith('wrnow:') and self.is_superadmin(user_id):
             cid = int(data.split(':')[1])
-<<<<<<< HEAD
+
             ok = await self.publish_weather(cid, None)
             msg = 'Posted' if ok else 'No asset to publish'
             await self.api_request('sendMessage', {'chat_id': user_id, 'text': msg})
-=======
-
-            ok = await self.publish_weather(cid, None)
-            msg = 'Posted' if ok else 'No asset to publish'
-            await self.api_request('sendMessage', {'chat_id': user_id, 'text': msg})
-
->>>>>>> fef8802e
+
         elif data.startswith('wstop:') and self.is_superadmin(user_id):
             cid = int(data.split(':')[1])
             self.remove_weather_channel(cid)
@@ -1680,10 +1640,7 @@
                 try:
                     await self.collect_weather()
                     await self.collect_sea()
-<<<<<<< HEAD
-=======
-
->>>>>>> fef8802e
+
                     await self.process_weather_channels()
                 except Exception:
                     logging.exception('Weather collection failed')
