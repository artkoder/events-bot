import asyncio
import json
import logging
import os
import sqlite3
from datetime import datetime, date, timedelta, timezone
import contextlib
import re

from aiohttp import web, ClientSession

logging.basicConfig(level=logging.INFO)

DB_PATH = os.getenv("DB_PATH", "bot.db")
TZ_OFFSET = os.getenv("TZ_OFFSET", "+00:00")
SCHED_INTERVAL_SEC = int(os.getenv("SCHED_INTERVAL_SEC", "30"))

CREATE_TABLES = [
    """CREATE TABLE IF NOT EXISTS users (
            user_id INTEGER PRIMARY KEY,
            username TEXT,
            is_superadmin INTEGER DEFAULT 0,
            tz_offset TEXT
        )""",
    """CREATE TABLE IF NOT EXISTS pending_users (
            user_id INTEGER PRIMARY KEY,
            username TEXT,
            requested_at TEXT
        )""",
    """CREATE TABLE IF NOT EXISTS rejected_users (
            user_id INTEGER PRIMARY KEY,
            username TEXT,
            rejected_at TEXT
        )""",
    """CREATE TABLE IF NOT EXISTS channels (
            chat_id INTEGER PRIMARY KEY,
            title TEXT
        )""",
        """CREATE TABLE IF NOT EXISTS schedule (
            id INTEGER PRIMARY KEY AUTOINCREMENT,
            from_chat_id INTEGER,
            message_id INTEGER,
            target_chat_id INTEGER,
            publish_time TEXT,
            sent INTEGER DEFAULT 0,
            sent_at TEXT
        )""",
    """CREATE TABLE IF NOT EXISTS cities (
            id INTEGER PRIMARY KEY,
            name TEXT NOT NULL,
            lat REAL NOT NULL,
            lon REAL NOT NULL,
            UNIQUE(name)
        )""",
    """CREATE TABLE IF NOT EXISTS weather_cache (
            id INTEGER PRIMARY KEY,
            city_id INTEGER NOT NULL,
            fetched_at DATETIME NOT NULL,
            provider TEXT NOT NULL,
            period TEXT NOT NULL,
            temp REAL,
            wmo_code INTEGER,
            wind REAL,
<<<<<<< HEAD
        )""",
    """CREATE UNIQUE INDEX IF NOT EXISTS weather_cache_day
            ON weather_cache(city_id, period, DATE(fetched_at))""",
=======
            UNIQUE(city_id, period, DATE(fetched_at))
        )""",
>>>>>>> 10139dc7
    """CREATE TABLE IF NOT EXISTS weather_posts (
            id INTEGER PRIMARY KEY,
            chat_id BIGINT NOT NULL,
            message_id BIGINT NOT NULL,
            city_id INTEGER NOT NULL,
            UNIQUE(chat_id, message_id)
        )""",
]


class Bot:
    def __init__(self, token: str, db_path: str):
        self.api_url = f"https://api.telegram.org/bot{token}"
        self.db = sqlite3.connect(db_path)
        self.db.row_factory = sqlite3.Row
        for stmt in CREATE_TABLES:
            self.db.execute(stmt)
        self.db.commit()
        # ensure new columns exist when upgrading
        for table, column in (
            ("users", "username"),
            ("users", "tz_offset"),
            ("pending_users", "username"),
            ("rejected_users", "username"),
        ):
            cur = self.db.execute(f"PRAGMA table_info({table})")
            names = [r[1] for r in cur.fetchall()]
            if column not in names:
                self.db.execute(f"ALTER TABLE {table} ADD COLUMN {column} TEXT")
        self.db.commit()
        self.pending = {}
        self.session: ClientSession | None = None
        self.running = False

    async def start(self):
        self.session = ClientSession()
        self.running = True

    async def close(self):
        self.running = False
        if self.session:
            await self.session.close()

        self.db.close()

    async def api_request(self, method: str, data: dict = None):
        async with self.session.post(f"{self.api_url}/{method}", json=data) as resp:
            text = await resp.text()
            if resp.status != 200:
                logging.error("API HTTP %s for %s: %s", resp.status, method, text)
            try:
                result = json.loads(text)
            except Exception:
                logging.exception("Invalid response for %s: %s", method, text)
                return {}
            if not result.get("ok"):
                logging.error("API call %s failed: %s", method, result)
            else:
                logging.info("API call %s succeeded", method)
            return result

    async def handle_update(self, update):
        if 'message' in update:
            await self.handle_message(update['message'])
        elif 'callback_query' in update:
            await self.handle_callback(update['callback_query'])
        elif 'my_chat_member' in update:
            await self.handle_my_chat_member(update['my_chat_member'])

    async def handle_my_chat_member(self, chat_update):
        chat = chat_update['chat']
        status = chat_update['new_chat_member']['status']
        if status in {'administrator', 'creator'}:
            self.db.execute(
                'INSERT OR REPLACE INTO channels (chat_id, title) VALUES (?, ?)',
                (chat['id'], chat.get('title', chat.get('username', '')))
            )
            self.db.commit()
            logging.info("Added channel %s", chat['id'])
        else:
            self.db.execute('DELETE FROM channels WHERE chat_id=?', (chat['id'],))
            self.db.commit()
            logging.info("Removed channel %s", chat['id'])

    def get_user(self, user_id):
        cur = self.db.execute('SELECT * FROM users WHERE user_id=?', (user_id,))
        return cur.fetchone()

    def is_pending(self, user_id: int) -> bool:
        cur = self.db.execute('SELECT 1 FROM pending_users WHERE user_id=?', (user_id,))
        return cur.fetchone() is not None

    def pending_count(self) -> int:
        cur = self.db.execute('SELECT COUNT(*) FROM pending_users')
        return cur.fetchone()[0]

    def approve_user(self, uid: int) -> bool:
        if not self.is_pending(uid):
            return False
        cur = self.db.execute('SELECT username FROM pending_users WHERE user_id=?', (uid,))
        row = cur.fetchone()
        username = row['username'] if row else None
        self.db.execute('DELETE FROM pending_users WHERE user_id=?', (uid,))
        self.db.execute(
            'INSERT OR IGNORE INTO users (user_id, username, tz_offset) VALUES (?, ?, ?)',
            (uid, username, TZ_OFFSET)
        )
        if username:
            self.db.execute('UPDATE users SET username=? WHERE user_id=?', (username, uid))
        self.db.execute('DELETE FROM rejected_users WHERE user_id=?', (uid,))
        self.db.commit()
        logging.info('Approved user %s', uid)
        return True

    def reject_user(self, uid: int) -> bool:
        if not self.is_pending(uid):
            return False
        cur = self.db.execute('SELECT username FROM pending_users WHERE user_id=?', (uid,))
        row = cur.fetchone()
        username = row['username'] if row else None
        self.db.execute('DELETE FROM pending_users WHERE user_id=?', (uid,))
        self.db.execute(
            'INSERT OR REPLACE INTO rejected_users (user_id, username, rejected_at) VALUES (?, ?, ?)',
            (uid, username, datetime.utcnow().isoformat()),
        )
        self.db.commit()
        logging.info('Rejected user %s', uid)
        return True

    def is_rejected(self, user_id: int) -> bool:
        cur = self.db.execute('SELECT 1 FROM rejected_users WHERE user_id=?', (user_id,))
        return cur.fetchone() is not None

    def list_scheduled(self):
        cur = self.db.execute(
            'SELECT s.id, s.target_chat_id, c.title as target_title, '
            's.publish_time, s.from_chat_id, s.message_id '
            'FROM schedule s LEFT JOIN channels c ON s.target_chat_id=c.chat_id '
            'WHERE s.sent=0 ORDER BY s.publish_time'
        )
        return cur.fetchall()

    def add_schedule(self, from_chat: int, msg_id: int, targets: set[int], pub_time: str):
        for chat_id in targets:
            self.db.execute(
                'INSERT INTO schedule (from_chat_id, message_id, target_chat_id, publish_time) VALUES (?, ?, ?, ?)',
                (from_chat, msg_id, chat_id, pub_time),
            )
        self.db.commit()
        logging.info('Scheduled %s -> %s at %s', msg_id, list(targets), pub_time)

    def remove_schedule(self, sid: int):
        self.db.execute('DELETE FROM schedule WHERE id=?', (sid,))
        self.db.commit()
        logging.info('Cancelled schedule %s', sid)

    def update_schedule_time(self, sid: int, pub_time: str):
        self.db.execute('UPDATE schedule SET publish_time=? WHERE id=?', (pub_time, sid))
        self.db.commit()
        logging.info('Rescheduled %s to %s', sid, pub_time)

    @staticmethod
    def format_user(user_id: int, username: str | None) -> str:
        label = f"@{username}" if username else str(user_id)
        return f"[{label}](tg://user?id={user_id})"

    @staticmethod
    def parse_offset(offset: str) -> timedelta:
        sign = -1 if offset.startswith('-') else 1
        h, m = offset.lstrip('+-').split(':')
        return timedelta(minutes=sign * (int(h) * 60 + int(m)))

    def format_time(self, ts: str, offset: str) -> str:
        dt = datetime.fromisoformat(ts)
        dt += self.parse_offset(offset)
        return dt.strftime('%H:%M %d.%m.%Y')

    def get_tz_offset(self, user_id: int) -> str:
        cur = self.db.execute('SELECT tz_offset FROM users WHERE user_id=?', (user_id,))
        row = cur.fetchone()
        return row['tz_offset'] if row and row['tz_offset'] else TZ_OFFSET

    def is_authorized(self, user_id):
        return self.get_user(user_id) is not None

    def is_superadmin(self, user_id):
        row = self.get_user(user_id)
        return row and row['is_superadmin']

    async def parse_post_url(self, url: str) -> tuple[int, int] | None:
        """Return chat_id and message_id from a Telegram post URL."""
        m = re.search(r"/c/(\d+)/(\d+)", url)
        if m:
            return int(f"-100{m.group(1)}"), int(m.group(2))
        m = re.search(r"t.me/([^/]+)/(\d+)", url)
        if m:
            resp = await self.api_request('getChat', {'chat_id': f"@{m.group(1)}"})
            if resp.get('ok'):
                return resp['result']['id'], int(m.group(2))
        return None

    async def handle_message(self, message):
        text = message.get('text', '')
        user_id = message['from']['id']
        username = message['from'].get('username')

        # first /start registers superadmin or puts user in queue
        if text.startswith('/start'):
            if self.get_user(user_id):
                await self.api_request('sendMessage', {
                    'chat_id': user_id,
                    'text': 'Bot is working'
                })
                return

            if self.is_rejected(user_id):
                await self.api_request('sendMessage', {
                    'chat_id': user_id,
                    'text': 'Access denied by administrator'
                })
                return

            if self.is_pending(user_id):
                await self.api_request('sendMessage', {
                    'chat_id': user_id,
                    'text': 'Awaiting approval'
                })
                return

            cur = self.db.execute('SELECT COUNT(*) FROM users')
            user_count = cur.fetchone()[0]
            if user_count == 0:
                self.db.execute('INSERT INTO users (user_id, username, is_superadmin, tz_offset) VALUES (?, ?, 1, ?)', (user_id, username, TZ_OFFSET))
                self.db.commit()
                logging.info('Registered %s as superadmin', user_id)
                await self.api_request('sendMessage', {
                    'chat_id': user_id,
                    'text': 'You are superadmin'
                })
                return

            if self.pending_count() >= 10:
                await self.api_request('sendMessage', {
                    'chat_id': user_id,
                    'text': 'Registration queue full, try later'
                })
                logging.info('Registration rejected for %s due to full queue', user_id)
                return

            self.db.execute(
                'INSERT OR IGNORE INTO pending_users (user_id, username, requested_at) VALUES (?, ?, ?)',
                (user_id, username, datetime.utcnow().isoformat())
            )
            self.db.commit()
            logging.info('User %s added to pending queue', user_id)
            await self.api_request('sendMessage', {
                'chat_id': user_id,
                'text': 'Registration pending approval'
            })
            return

        if text.startswith('/add_user') and self.is_superadmin(user_id):
            parts = text.split()
            if len(parts) == 2:
                uid = int(parts[1])
                if not self.get_user(uid):
                    self.db.execute('INSERT INTO users (user_id) VALUES (?)', (uid,))
                    self.db.commit()
                await self.api_request('sendMessage', {
                    'chat_id': user_id,
                    'text': f'User {uid} added'
                })
            return

        if text.startswith('/remove_user') and self.is_superadmin(user_id):
            parts = text.split()
            if len(parts) == 2:
                uid = int(parts[1])
                self.db.execute('DELETE FROM users WHERE user_id=?', (uid,))
                self.db.commit()
                await self.api_request('sendMessage', {
                    'chat_id': user_id,
                    'text': f'User {uid} removed'
                })
            return

        if text.startswith('/tz'):
            parts = text.split()
            if not self.is_authorized(user_id):
                await self.api_request('sendMessage', {'chat_id': user_id, 'text': 'Not authorized'})
                return
            if len(parts) != 2:
                await self.api_request('sendMessage', {'chat_id': user_id, 'text': 'Usage: /tz +02:00'})
                return
            try:
                self.parse_offset(parts[1])
            except Exception:
                await self.api_request('sendMessage', {'chat_id': user_id, 'text': 'Invalid offset'})
                return
            self.db.execute('UPDATE users SET tz_offset=? WHERE user_id=?', (parts[1], user_id))
            self.db.commit()
            await self.api_request('sendMessage', {'chat_id': user_id, 'text': f'Timezone set to {parts[1]}'})
            return

        if text.startswith('/list_users') and self.is_superadmin(user_id):
            cur = self.db.execute('SELECT user_id, username, is_superadmin FROM users')
            rows = cur.fetchall()
            msg = '\n'.join(
                f"{self.format_user(r['user_id'], r['username'])} {'(admin)' if r['is_superadmin'] else ''}"
                for r in rows
            )
            await self.api_request('sendMessage', {
                'chat_id': user_id,
                'text': msg or 'No users',
                'parse_mode': 'Markdown'
            })
            return

        if text.startswith('/pending') and self.is_superadmin(user_id):
            cur = self.db.execute('SELECT user_id, username, requested_at FROM pending_users')
            rows = cur.fetchall()
            if not rows:
                await self.api_request('sendMessage', {'chat_id': user_id, 'text': 'No pending users'})
                return

            msg = '\n'.join(
                f"{self.format_user(r['user_id'], r['username'])} requested {r['requested_at']}"
                for r in rows
            )
            keyboard = {
                'inline_keyboard': [
                    [
                        {'text': 'Approve', 'callback_data': f'approve:{r["user_id"]}'},
                        {'text': 'Reject', 'callback_data': f'reject:{r["user_id"]}'}
                    ]
                    for r in rows
                ]
            }
            await self.api_request('sendMessage', {
                'chat_id': user_id,
                'text': msg,
                'parse_mode': 'Markdown',
                'reply_markup': keyboard
            })
            return

        if text.startswith('/approve') and self.is_superadmin(user_id):
            parts = text.split()
            if len(parts) == 2:
                uid = int(parts[1])
                if self.approve_user(uid):
                    cur = self.db.execute('SELECT username FROM users WHERE user_id=?', (uid,))
                    row = cur.fetchone()
                    uname = row['username'] if row else None
                    await self.api_request('sendMessage', {
                        'chat_id': user_id,
                        'text': f'{self.format_user(uid, uname)} approved',
                        'parse_mode': 'Markdown'
                    })
                    await self.api_request('sendMessage', {'chat_id': uid, 'text': 'You are approved'})
                else:
                    await self.api_request('sendMessage', {'chat_id': user_id, 'text': 'User not in pending list'})
            return

        if text.startswith('/reject') and self.is_superadmin(user_id):
            parts = text.split()
            if len(parts) == 2:
                uid = int(parts[1])
                if self.reject_user(uid):
                    cur = self.db.execute('SELECT username FROM rejected_users WHERE user_id=?', (uid,))
                    row = cur.fetchone()
                    uname = row['username'] if row else None
                    await self.api_request('sendMessage', {
                        'chat_id': user_id,
                        'text': f'{self.format_user(uid, uname)} rejected',
                        'parse_mode': 'Markdown'
                    })
                    await self.api_request('sendMessage', {'chat_id': uid, 'text': 'Your registration was rejected'})
                else:
                    await self.api_request('sendMessage', {'chat_id': user_id, 'text': 'User not in pending list'})
            return

        if text.startswith('/channels') and self.is_superadmin(user_id):
            cur = self.db.execute('SELECT chat_id, title FROM channels')
            rows = cur.fetchall()
            msg = '\n'.join(f"{r['title']} ({r['chat_id']})" for r in rows)
            await self.api_request('sendMessage', {'chat_id': user_id, 'text': msg or 'No channels'})
            return

        if text.startswith('/history'):
            cur = self.db.execute(
                'SELECT target_chat_id, sent_at FROM schedule WHERE sent=1 ORDER BY sent_at DESC LIMIT 10'
            )
            rows = cur.fetchall()
            offset = self.get_tz_offset(user_id)
            msg = '\n'.join(
                f"{r['target_chat_id']} at {self.format_time(r['sent_at'], offset)}"
                for r in rows
            )
            await self.api_request('sendMessage', {'chat_id': user_id, 'text': msg or 'No history'})
            return

        if text.startswith('/scheduled') and self.is_authorized(user_id):
            rows = self.list_scheduled()
            if not rows:
                await self.api_request('sendMessage', {'chat_id': user_id, 'text': 'No scheduled posts'})
                return
            offset = self.get_tz_offset(user_id)
            for r in rows:
                ok = False
                try:
                    resp = await self.api_request('forwardMessage', {
                        'chat_id': user_id,
                        'from_chat_id': r['from_chat_id'],
                        'message_id': r['message_id']
                    })
                    ok = resp.get('ok', False)
                    if not ok and resp.get('error_code') == 400 and 'not' in resp.get('description', '').lower():
                        resp = await self.api_request('copyMessage', {
                            'chat_id': user_id,
                            'from_chat_id': r['from_chat_id'],
                            'message_id': r['message_id']
                        })
                        ok = resp.get('ok', False)
                except Exception:
                    logging.exception('Failed to forward message %s', r['id'])
                if not ok:
                    link = None
                    if str(r['from_chat_id']).startswith('-100'):
                        cid = str(r['from_chat_id'])[4:]
                        link = f'https://t.me/c/{cid}/{r["message_id"]}'
                    await self.api_request('sendMessage', {
                        'chat_id': user_id,
                        'text': link or f'Message {r["message_id"]} from {r["from_chat_id"]}'
                    })
                keyboard = {
                    'inline_keyboard': [[
                        {'text': 'Cancel', 'callback_data': f'cancel:{r["id"]}'},
                        {'text': 'Reschedule', 'callback_data': f'resch:{r["id"]}'}
                    ]]
                }
                target = (
                    f"{r['target_title']} ({r['target_chat_id']})"
                    if r['target_title'] else str(r['target_chat_id'])
                )
                await self.api_request('sendMessage', {
                    'chat_id': user_id,
                    'text': f"{r['id']}: {target} at {self.format_time(r['publish_time'], offset)}",
                    'reply_markup': keyboard
                })
            return

        if text.startswith('/addbutton'):
            if not self.is_authorized(user_id):
                await self.api_request('sendMessage', {'chat_id': user_id, 'text': 'Not authorized'})
                return

            parts = text.split()
            if len(parts) < 4:

                await self.api_request('sendMessage', {
                    'chat_id': user_id,
                    'text': 'Usage: /addbutton <post_url> <text> <url>'
                })
                return
            parsed = await self.parse_post_url(parts[1])
            if not parsed:
                await self.api_request('sendMessage', {'chat_id': user_id, 'text': 'Invalid post URL'})
                return
            chat_id, msg_id = parsed

            keyboard_text = " ".join(parts[2:-1])
            keyboard = {'inline_keyboard': [[{'text': keyboard_text, 'url': parts[-1]}]]}

            resp = await self.api_request('editMessageReplyMarkup', {
                'chat_id': chat_id,
                'message_id': msg_id,
                'reply_markup': keyboard
            })
            if resp.get('ok'):
                logging.info('Updated message %s with button', msg_id)
                await self.api_request('sendMessage', {'chat_id': user_id, 'text': 'Button added'})
            else:
                logging.error('Failed to add button to %s: %s', msg_id, resp)
                await self.api_request('sendMessage', {'chat_id': user_id, 'text': 'Failed to add button'})
            return

        if text.startswith('/delbutton'):
            if not self.is_authorized(user_id):
                await self.api_request('sendMessage', {'chat_id': user_id, 'text': 'Not authorized'})
                return

            parts = text.split()
            if len(parts) != 2:
                await self.api_request('sendMessage', {
                    'chat_id': user_id,
                    'text': 'Usage: /delbutton <post_url>'
                })
                return
            parsed = await self.parse_post_url(parts[1])
            if not parsed:
                await self.api_request('sendMessage', {'chat_id': user_id, 'text': 'Invalid post URL'})
                return
            chat_id, msg_id = parsed

            resp = await self.api_request('editMessageReplyMarkup', {
                'chat_id': chat_id,
                'message_id': msg_id,
                'reply_markup': {}
            })
            if resp.get('ok'):
                logging.info('Removed buttons from message %s', msg_id)
                await self.api_request('sendMessage', {'chat_id': user_id, 'text': 'Button removed'})
            else:
                logging.error('Failed to remove button from %s: %s', msg_id, resp)
                await self.api_request('sendMessage', {'chat_id': user_id, 'text': 'Failed to remove button'})
            return

        if text.startswith('/addcity') and self.is_superadmin(user_id):
            parts = text.split()
            if len(parts) == 4:
                name = parts[1]
                try:
                    lat = float(parts[2])
                    lon = float(parts[3])
                except ValueError:
                    await self.api_request('sendMessage', {'chat_id': user_id, 'text': 'Invalid coordinates'})
                    return
                try:
                    self.db.execute('INSERT INTO cities (name, lat, lon) VALUES (?, ?, ?)', (name, lat, lon))
                    self.db.commit()
                    await self.api_request('sendMessage', {'chat_id': user_id, 'text': f'City {name} added'})
                except sqlite3.IntegrityError:
                    await self.api_request('sendMessage', {'chat_id': user_id, 'text': 'City already exists'})
            else:
                await self.api_request('sendMessage', {'chat_id': user_id, 'text': 'Usage: /addcity <name> <lat> <lon>'})
            return

        if text.startswith('/cities') and self.is_superadmin(user_id):
            cur = self.db.execute('SELECT id, name, lat, lon FROM cities ORDER BY id')
            rows = cur.fetchall()
            if not rows:
                await self.api_request('sendMessage', {'chat_id': user_id, 'text': 'No cities'})
                return
            for r in rows:
                keyboard = {'inline_keyboard': [[{'text': 'Delete', 'callback_data': f'city_del:{r["id"]}'}]]}
                await self.api_request('sendMessage', {
                    'chat_id': user_id,
                    'text': f"{r['id']}: {r['name']} ({r['lat']:.2f}, {r['lon']:.2f})",
                    'reply_markup': keyboard
                })
            return

        # handle time input for scheduling
        if user_id in self.pending and 'await_time' in self.pending[user_id]:
            time_str = text.strip()
            try:
                if len(time_str.split()) == 1:
                    dt = datetime.strptime(time_str, '%H:%M')
                    pub_time = datetime.combine(date.today(), dt.time())
                else:
                    pub_time = datetime.strptime(time_str, '%d.%m.%Y %H:%M')
            except ValueError:
                await self.api_request('sendMessage', {
                    'chat_id': user_id,
                    'text': 'Invalid time format'
                })
                return
            offset = self.get_tz_offset(user_id)
            pub_time_utc = pub_time - self.parse_offset(offset)
            if pub_time_utc <= datetime.utcnow():
                await self.api_request('sendMessage', {
                    'chat_id': user_id,
                    'text': 'Time must be in future'
                })
                return
            data = self.pending.pop(user_id)
            if 'reschedule_id' in data:
                self.update_schedule_time(data['reschedule_id'], pub_time_utc.isoformat())
                await self.api_request('sendMessage', {
                    'chat_id': user_id,
                    'text': f'Rescheduled for {self.format_time(pub_time_utc.isoformat(), offset)}'
                })
            else:
                test = await self.api_request(
                    'forwardMessage',
                    {
                        'chat_id': user_id,
                        'from_chat_id': data['from_chat_id'],
                        'message_id': data['message_id']
                    }
                )
                if not test.get('ok'):
                    await self.api_request('sendMessage', {
                        'chat_id': user_id,
                        'text': f"Add the bot to channel {data['from_chat_id']} (reader role) first"
                    })
                    return
                self.add_schedule(data['from_chat_id'], data['message_id'], data['selected'], pub_time_utc.isoformat())
                await self.api_request('sendMessage', {
                    'chat_id': user_id,
                    'text': f"Scheduled to {len(data['selected'])} channels for {self.format_time(pub_time_utc.isoformat(), offset)}"
                })
            return

        # start scheduling on forwarded message
        if 'forward_from_chat' in message and self.is_authorized(user_id):
            from_chat = message['forward_from_chat']['id']
            msg_id = message['forward_from_message_id']
            cur = self.db.execute('SELECT chat_id, title FROM channels')
            rows = cur.fetchall()
            if not rows:
                await self.api_request('sendMessage', {
                    'chat_id': user_id,
                    'text': 'No channels available'
                })
                return
            keyboard = {
                'inline_keyboard': [
                    [{'text': r['title'], 'callback_data': f'addch:{r["chat_id"]}'}] for r in rows
                ] + [[{'text': 'Done', 'callback_data': 'chdone'}]]
            }
            self.pending[user_id] = {
                'from_chat_id': from_chat,
                'message_id': msg_id,
                'selected': set()
            }
            await self.api_request('sendMessage', {
                'chat_id': user_id,
                'text': 'Select channels',
                'reply_markup': keyboard
            })
            return
        else:
            if not self.is_authorized(user_id):
                await self.api_request('sendMessage', {
                    'chat_id': user_id,
                    'text': 'Not authorized'
                })
            else:
                await self.api_request('sendMessage', {
                    'chat_id': user_id,
                    'text': 'Please forward a post from a channel'
                })

    async def handle_callback(self, query):
        user_id = query['from']['id']
        data = query['data']
        if data.startswith('addch:') and user_id in self.pending:
            chat_id = int(data.split(':')[1])
            if 'selected' in self.pending[user_id]:
                s = self.pending[user_id]['selected']
                if chat_id in s:
                    s.remove(chat_id)
                else:
                    s.add(chat_id)
        elif data == 'chdone' and user_id in self.pending:
            info = self.pending[user_id]
            if not info.get('selected'):
                await self.api_request('sendMessage', {'chat_id': user_id, 'text': 'Select at least one channel'})
            else:
                self.pending[user_id]['await_time'] = True
                await self.api_request('sendMessage', {
                    'chat_id': user_id,
                    'text': 'Enter time (HH:MM or DD.MM.YYYY HH:MM)'
                })
        elif data.startswith('approve:') and self.is_superadmin(user_id):
            uid = int(data.split(':')[1])
            if self.approve_user(uid):
                cur = self.db.execute('SELECT username FROM users WHERE user_id=?', (uid,))
                row = cur.fetchone()
                uname = row['username'] if row else None
                await self.api_request('sendMessage', {
                    'chat_id': user_id,
                    'text': f'{self.format_user(uid, uname)} approved',
                    'parse_mode': 'Markdown'
                })
                await self.api_request('sendMessage', {'chat_id': uid, 'text': 'You are approved'})
            else:
                await self.api_request('sendMessage', {'chat_id': user_id, 'text': 'User not in pending list'})
        elif data.startswith('reject:') and self.is_superadmin(user_id):
            uid = int(data.split(':')[1])
            if self.reject_user(uid):
                cur = self.db.execute('SELECT username FROM rejected_users WHERE user_id=?', (uid,))
                row = cur.fetchone()
                uname = row['username'] if row else None
                await self.api_request('sendMessage', {
                    'chat_id': user_id,
                    'text': f'{self.format_user(uid, uname)} rejected',
                    'parse_mode': 'Markdown'
                })
                await self.api_request('sendMessage', {'chat_id': uid, 'text': 'Your registration was rejected'})
            else:
                await self.api_request('sendMessage', {'chat_id': user_id, 'text': 'User not in pending list'})
        elif data.startswith('cancel:') and self.is_authorized(user_id):
            sid = int(data.split(':')[1])
            self.remove_schedule(sid)
            await self.api_request('sendMessage', {'chat_id': user_id, 'text': f'Schedule {sid} cancelled'})
        elif data.startswith('resch:') and self.is_authorized(user_id):
            sid = int(data.split(':')[1])
            self.pending[user_id] = {'reschedule_id': sid, 'await_time': True}
            await self.api_request('sendMessage', {'chat_id': user_id, 'text': 'Enter new time'})
        elif data.startswith('city_del:') and self.is_superadmin(user_id):
            cid = int(data.split(':')[1])
            self.db.execute('DELETE FROM cities WHERE id=?', (cid,))
            self.db.commit()
            await self.api_request('editMessageReplyMarkup', {
                'chat_id': query['message']['chat']['id'],
                'message_id': query['message']['message_id'],
                'reply_markup': {}
            })
            await self.api_request('sendMessage', {'chat_id': user_id, 'text': f'City {cid} deleted'})
        await self.api_request('answerCallbackQuery', {'callback_query_id': query['id']})


    async def process_due(self):
        """Publish due scheduled messages."""
        now = datetime.utcnow().isoformat()
        logging.info("Scheduler check at %s", now)
        cur = self.db.execute(
            'SELECT * FROM schedule WHERE sent=0 AND publish_time<=? ORDER BY publish_time',
            (now,),
        )
        rows = cur.fetchall()
        logging.info("Due ids: %s", [r['id'] for r in rows])
        for row in rows:
            try:
                resp = await self.api_request(
                    'forwardMessage',
                    {
                        'chat_id': row['target_chat_id'],
                        'from_chat_id': row['from_chat_id'],
                        'message_id': row['message_id'],
                    },
                )
                ok = resp.get('ok', False)
                if not ok and resp.get('error_code') == 400 and 'not' in resp.get('description', '').lower():
                    resp = await self.api_request(
                        'copyMessage',
                        {
                            'chat_id': row['target_chat_id'],
                            'from_chat_id': row['from_chat_id'],
                            'message_id': row['message_id'],
                        },
                    )
                    ok = resp.get('ok', False)
                if ok:
                    self.db.execute(
                        'UPDATE schedule SET sent=1, sent_at=? WHERE id=?',
                        (datetime.utcnow().isoformat(), row['id']),
                    )
                    self.db.commit()
                    logging.info('Published schedule %s', row['id'])
                else:
                    logging.error('Failed to publish %s: %s', row['id'], resp)
            except Exception:
                logging.exception('Error publishing schedule %s', row['id'])

    async def schedule_loop(self):
        """Background scheduler running at configurable intervals."""

        try:
            logging.info("Scheduler loop started")
            while self.running:
                await self.process_due()
                await asyncio.sleep(SCHED_INTERVAL_SEC)
        except asyncio.CancelledError:
            pass


async def ensure_webhook(bot: Bot, base_url: str):
    expected = base_url.rstrip('/') + '/webhook'
    info = await bot.api_request('getWebhookInfo')
    current = info.get('result', {}).get('url')
    if current != expected:
        logging.info('Registering webhook %s', expected)
        resp = await bot.api_request('setWebhook', {'url': expected})
        if not resp.get('ok'):
            logging.error('Failed to register webhook: %s', resp)
            raise RuntimeError(f"Webhook registration failed: {resp}")
        logging.info('Webhook registered successfully')
    else:
        logging.info('Webhook already registered at %s', current)

async def handle_webhook(request):
    bot: Bot = request.app['bot']
    try:
        data = await request.json()
        logging.info("Received webhook: %s", data)
    except Exception:
        logging.exception("Invalid webhook payload")
        return web.Response(text='bad request', status=400)
    try:
        await bot.handle_update(data)
    except Exception:
        logging.exception("Error handling update")
        return web.Response(text='error', status=500)
    return web.Response(text='ok')

def create_app():
    app = web.Application()

    token = os.getenv("TELEGRAM_BOT_TOKEN")
    if not token:
        raise RuntimeError("TELEGRAM_BOT_TOKEN not found in environment variables")

    bot = Bot(token, DB_PATH)
    app['bot'] = bot

    app.router.add_post('/webhook', handle_webhook)

    webhook_base = os.getenv("WEBHOOK_URL")
    if not webhook_base:
        raise RuntimeError("WEBHOOK_URL not found in environment variables")

    async def start_background(app: web.Application):
        logging.info("Application startup")
        try:
            await bot.start()
            await ensure_webhook(bot, webhook_base)
        except Exception:
            logging.exception("Error during startup")
            raise
        app['schedule_task'] = asyncio.create_task(bot.schedule_loop())

    async def cleanup_background(app: web.Application):
        await bot.close()
        app['schedule_task'].cancel()
        with contextlib.suppress(asyncio.CancelledError):
            await app['schedule_task']


    app.on_startup.append(start_background)
    app.on_cleanup.append(cleanup_background)

    return app


if __name__ == '__main__':

    web.run_app(create_app(), port=int(os.getenv("PORT", 8080)))

<|MERGE_RESOLUTION|>--- conflicted
+++ resolved
@@ -61,14 +61,11 @@
             temp REAL,
             wmo_code INTEGER,
             wind REAL,
-<<<<<<< HEAD
+
         )""",
     """CREATE UNIQUE INDEX IF NOT EXISTS weather_cache_day
             ON weather_cache(city_id, period, DATE(fetched_at))""",
-=======
-            UNIQUE(city_id, period, DATE(fetched_at))
-        )""",
->>>>>>> 10139dc7
+
     """CREATE TABLE IF NOT EXISTS weather_posts (
             id INTEGER PRIMARY KEY,
             chat_id BIGINT NOT NULL,
