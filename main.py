import asyncio
import json
import logging
import os
import sqlite3
from datetime import datetime, date, timedelta, timezone
import contextlib
import re

from aiohttp import web, ClientSession

logging.basicConfig(level=logging.INFO)

DB_PATH = os.getenv("DB_PATH", "bot.db")
TZ_OFFSET = os.getenv("TZ_OFFSET", "+00:00")
SCHED_INTERVAL_SEC = int(os.getenv("SCHED_INTERVAL_SEC", "30"))
WMO_EMOJI = {
    0: "\u2600\ufe0f",
    1: "\U0001F324",
    2: "\u26c5",
    3: "\u2601\ufe0f",
    45: "\U0001F32B",
    48: "\U0001F32B",
    51: "\U0001F327",
    53: "\U0001F327",
    55: "\U0001F327",
    61: "\U0001F327",
    63: "\U0001F327",
    65: "\U0001F327",
    71: "\u2744\ufe0f",
    73: "\u2744\ufe0f",
    75: "\u2744\ufe0f",
    80: "\U0001F327",
    81: "\U0001F327",
    82: "\U0001F327",
    95: "\u26c8\ufe0f",
    96: "\u26c8\ufe0f",
    99: "\u26c8\ufe0f",
}


CREATE_TABLES = [
    """CREATE TABLE IF NOT EXISTS users (
            user_id INTEGER PRIMARY KEY,
            username TEXT,
            is_superadmin INTEGER DEFAULT 0,
            tz_offset TEXT
        )""",
    """CREATE TABLE IF NOT EXISTS pending_users (
            user_id INTEGER PRIMARY KEY,
            username TEXT,
            requested_at TEXT
        )""",
    """CREATE TABLE IF NOT EXISTS rejected_users (
            user_id INTEGER PRIMARY KEY,
            username TEXT,
            rejected_at TEXT
        )""",
    """CREATE TABLE IF NOT EXISTS channels (
            chat_id INTEGER PRIMARY KEY,
            title TEXT
        )""",
        """CREATE TABLE IF NOT EXISTS schedule (
            id INTEGER PRIMARY KEY AUTOINCREMENT,
            from_chat_id INTEGER,
            message_id INTEGER,
            target_chat_id INTEGER,
            publish_time TEXT,
            sent INTEGER DEFAULT 0,
            sent_at TEXT
        )""",
    """CREATE TABLE IF NOT EXISTS cities (
            id INTEGER PRIMARY KEY,
            name TEXT NOT NULL,
            lat REAL NOT NULL,
            lon REAL NOT NULL,
            UNIQUE(name)
        )""",
    """CREATE TABLE IF NOT EXISTS weather_cache_day (
            city_id INTEGER NOT NULL,
            day DATE NOT NULL,
            temperature REAL,
            weather_code INTEGER,
            wind_speed REAL,
            PRIMARY KEY (city_id, day)
        )""",
    """CREATE TABLE IF NOT EXISTS weather_cache_hour (
            city_id INTEGER NOT NULL,
            timestamp DATETIME NOT NULL,
            temperature REAL,
            weather_code INTEGER,
            wind_speed REAL,
            PRIMARY KEY (city_id, timestamp)
        )""",

    """CREATE TABLE IF NOT EXISTS weather_posts (
            id INTEGER PRIMARY KEY,
            chat_id BIGINT NOT NULL,
            message_id BIGINT NOT NULL,
            city_id INTEGER NOT NULL,
            UNIQUE(chat_id, message_id)
        )""",
]


class Bot:
    def __init__(self, token: str, db_path: str):
        self.api_url = f"https://api.telegram.org/bot{token}"
        self.db = sqlite3.connect(db_path)
        self.db.row_factory = sqlite3.Row
        for stmt in CREATE_TABLES:
            self.db.execute(stmt)
        self.db.commit()
        # ensure new columns exist when upgrading
        for table, column in (
            ("users", "username"),
            ("users", "tz_offset"),
            ("pending_users", "username"),
            ("rejected_users", "username"),
        ):
            cur = self.db.execute(f"PRAGMA table_info({table})")
            names = [r[1] for r in cur.fetchall()]
            if column not in names:
                self.db.execute(f"ALTER TABLE {table} ADD COLUMN {column} TEXT")
        self.db.commit()
        self.pending = {}
        self.failed_fetches: dict[int, tuple[int, datetime]] = {}
        self.session: ClientSession | None = None
        self.running = False

    async def start(self):
        self.session = ClientSession()
        self.running = True

    async def close(self):
        self.running = False
        if self.session:
            await self.session.close()

        self.db.close()

    async def api_request(self, method: str, data: dict = None):
        async with self.session.post(f"{self.api_url}/{method}", json=data) as resp:
            text = await resp.text()
            if resp.status != 200:
                logging.error("API HTTP %s for %s: %s", resp.status, method, text)
            try:
                result = json.loads(text)
            except Exception:
                logging.exception("Invalid response for %s: %s", method, text)
                return {}
            if not result.get("ok"):
                logging.error("API call %s failed: %s", method, result)
            else:
                logging.info("API call %s succeeded", method)
            return result

    async def fetch_open_meteo(self, lat: float, lon: float) -> dict | None:
        url = (
            "https://api.open-meteo.com/v1/forecast?latitude="
<<<<<<< HEAD
            f"{lat}&longitude={lon}&current=temperature_2m,weather_code,wind_speed_10m"
=======

            f"{lat}&longitude={lon}&current=temperature_2m,weather_code,wind_speed_10m"

>>>>>>> 595b70d9
        )
        try:
            async with self.session.get(url) as resp:
                text = await resp.text()
<<<<<<< HEAD
=======

>>>>>>> 595b70d9
        except Exception:
            logging.exception("Failed to fetch weather")
            return None

        logging.info("Weather API raw response: %s", text)
        if resp.status != 200:
            logging.error("Open-Meteo HTTP %s", resp.status)
            return None
        try:
            data = json.loads(text)
        except Exception:
            logging.exception("Invalid weather JSON")
            return None

        if "current_weather" in data and "current" not in data:
            cw = data["current_weather"]
            data["current"] = {
                "temperature_2m": cw.get("temperature") or cw.get("temperature_2m"),
                "weather_code": cw.get("weather_code") or cw.get("weathercode"),
                "wind_speed_10m": cw.get("wind_speed_10m") or cw.get("windspeed"),
            }

        logging.info("Weather response: %s", data.get("current"))
        return data

    async def collect_weather(self, force: bool = False):
<<<<<<< HEAD
=======

>>>>>>> 595b70d9
        cur = self.db.execute("SELECT id, lat, lon FROM cities")
        for c in cur.fetchall():
            try:
                row = self.db.execute(
<<<<<<< HEAD
                    "SELECT timestamp FROM weather_cache_hour WHERE city_id=? ORDER BY timestamp DESC LIMIT 1",
                    (c["id"],),
                ).fetchone()
                now = datetime.utcnow()
                last_success = datetime.fromisoformat(row["timestamp"]) if row else datetime.min
=======
                    "SELECT fetched_at FROM weather_cache WHERE city_id=? ORDER BY fetched_at DESC LIMIT 1",
                    (c["id"],),
                ).fetchone()

                now = datetime.utcnow()
                last_success = datetime.fromisoformat(row["fetched_at"]) if row else datetime.min
>>>>>>> 595b70d9

                attempts, last_attempt = self.failed_fetches.get(c["id"], (0, datetime.min))

                if not force:
                    if last_success > now - timedelta(hours=1):
                        continue
                    if attempts >= 3 and (now - last_attempt) < timedelta(hours=1):
                        continue
                    if attempts > 0 and (now - last_attempt) < timedelta(minutes=1):
                        continue
                    if attempts >= 3 and (now - last_attempt) >= timedelta(hours=1):
                        attempts = 0

                data = await self.fetch_open_meteo(c["lat"], c["lon"])
                if not data or "current" not in data:
                    self.failed_fetches[c["id"]] = (attempts + 1, now)
                    continue

                self.failed_fetches.pop(c["id"], None)
<<<<<<< HEAD
                w = data["current"]
                ts = datetime.utcnow().replace(microsecond=0).isoformat()
                day = ts.split("T")[0]
                self.db.execute(
                    "INSERT OR REPLACE INTO weather_cache_hour (city_id, timestamp, temperature, weather_code, wind_speed) "
                    "VALUES (?, ?, ?, ?, ?)",
                    (
                        c["id"],
                        ts,
                        w.get("temperature_2m"),
                        w.get("weather_code"),
                        w.get("wind_speed_10m"),
                    ),
                )
                self.db.execute(
                    "INSERT OR REPLACE INTO weather_cache_day (city_id, day, temperature, weather_code, wind_speed) "
                    "VALUES (?, ?, ?, ?, ?)",
                    (
                        c["id"],
                        day,
=======

                w = data["current"]
                self.db.execute(
                    "INSERT INTO weather_cache (city_id, fetched_at, provider, period, temp, wmo_code, wind) "
                    "VALUES (?, ?, 'open-meteo', 'current', ?, ?, ?)",
                    (
                        c["id"],
                        datetime.utcnow().isoformat(),
>>>>>>> 595b70d9
                        w.get("temperature_2m"),
                        w.get("weather_code"),
                        w.get("wind_speed_10m"),
                    ),
                )
                self.db.commit()
                logging.info(
                    "Cached weather for city %s: %s°C code %s",
                    c["id"],
                    w.get("temperature_2m"),
                    w.get("weather_code"),
                )
            except Exception:
                logging.exception("Error processing weather for city %s", c["id"])

    async def handle_update(self, update):
        if 'message' in update:
            await self.handle_message(update['message'])
        elif 'callback_query' in update:
            await self.handle_callback(update['callback_query'])
        elif 'my_chat_member' in update:
            await self.handle_my_chat_member(update['my_chat_member'])

    async def handle_my_chat_member(self, chat_update):
        chat = chat_update['chat']
        status = chat_update['new_chat_member']['status']
        if status in {'administrator', 'creator'}:
            self.db.execute(
                'INSERT OR REPLACE INTO channels (chat_id, title) VALUES (?, ?)',
                (chat['id'], chat.get('title', chat.get('username', '')))
            )
            self.db.commit()
            logging.info("Added channel %s", chat['id'])
        else:
            self.db.execute('DELETE FROM channels WHERE chat_id=?', (chat['id'],))
            self.db.commit()
            logging.info("Removed channel %s", chat['id'])

    def get_user(self, user_id):
        cur = self.db.execute('SELECT * FROM users WHERE user_id=?', (user_id,))
        return cur.fetchone()

    def is_pending(self, user_id: int) -> bool:
        cur = self.db.execute('SELECT 1 FROM pending_users WHERE user_id=?', (user_id,))
        return cur.fetchone() is not None

    def pending_count(self) -> int:
        cur = self.db.execute('SELECT COUNT(*) FROM pending_users')
        return cur.fetchone()[0]

    def approve_user(self, uid: int) -> bool:
        if not self.is_pending(uid):
            return False
        cur = self.db.execute('SELECT username FROM pending_users WHERE user_id=?', (uid,))
        row = cur.fetchone()
        username = row['username'] if row else None
        self.db.execute('DELETE FROM pending_users WHERE user_id=?', (uid,))
        self.db.execute(
            'INSERT OR IGNORE INTO users (user_id, username, tz_offset) VALUES (?, ?, ?)',
            (uid, username, TZ_OFFSET)
        )
        if username:
            self.db.execute('UPDATE users SET username=? WHERE user_id=?', (username, uid))
        self.db.execute('DELETE FROM rejected_users WHERE user_id=?', (uid,))
        self.db.commit()
        logging.info('Approved user %s', uid)
        return True

    def reject_user(self, uid: int) -> bool:
        if not self.is_pending(uid):
            return False
        cur = self.db.execute('SELECT username FROM pending_users WHERE user_id=?', (uid,))
        row = cur.fetchone()
        username = row['username'] if row else None
        self.db.execute('DELETE FROM pending_users WHERE user_id=?', (uid,))
        self.db.execute(
            'INSERT OR REPLACE INTO rejected_users (user_id, username, rejected_at) VALUES (?, ?, ?)',
            (uid, username, datetime.utcnow().isoformat()),
        )
        self.db.commit()
        logging.info('Rejected user %s', uid)
        return True

    def is_rejected(self, user_id: int) -> bool:
        cur = self.db.execute('SELECT 1 FROM rejected_users WHERE user_id=?', (user_id,))
        return cur.fetchone() is not None

    def list_scheduled(self):
        cur = self.db.execute(
            'SELECT s.id, s.target_chat_id, c.title as target_title, '
            's.publish_time, s.from_chat_id, s.message_id '
            'FROM schedule s LEFT JOIN channels c ON s.target_chat_id=c.chat_id '
            'WHERE s.sent=0 ORDER BY s.publish_time'
        )
        return cur.fetchall()

    def add_schedule(self, from_chat: int, msg_id: int, targets: set[int], pub_time: str):
        for chat_id in targets:
            self.db.execute(
                'INSERT INTO schedule (from_chat_id, message_id, target_chat_id, publish_time) VALUES (?, ?, ?, ?)',
                (from_chat, msg_id, chat_id, pub_time),
            )
        self.db.commit()
        logging.info('Scheduled %s -> %s at %s', msg_id, list(targets), pub_time)

    def remove_schedule(self, sid: int):
        self.db.execute('DELETE FROM schedule WHERE id=?', (sid,))
        self.db.commit()
        logging.info('Cancelled schedule %s', sid)

    def update_schedule_time(self, sid: int, pub_time: str):
        self.db.execute('UPDATE schedule SET publish_time=? WHERE id=?', (pub_time, sid))
        self.db.commit()
        logging.info('Rescheduled %s to %s', sid, pub_time)

    @staticmethod
    def format_user(user_id: int, username: str | None) -> str:
        label = f"@{username}" if username else str(user_id)
        return f"[{label}](tg://user?id={user_id})"

    @staticmethod
    def parse_offset(offset: str) -> timedelta:
        sign = -1 if offset.startswith('-') else 1
        h, m = offset.lstrip('+-').split(':')
        return timedelta(minutes=sign * (int(h) * 60 + int(m)))

    def format_time(self, ts: str, offset: str) -> str:
        dt = datetime.fromisoformat(ts)
        dt += self.parse_offset(offset)
        return dt.strftime('%H:%M %d.%m.%Y')

    def get_tz_offset(self, user_id: int) -> str:
        cur = self.db.execute('SELECT tz_offset FROM users WHERE user_id=?', (user_id,))
        row = cur.fetchone()
        return row['tz_offset'] if row and row['tz_offset'] else TZ_OFFSET

    def is_authorized(self, user_id):
        return self.get_user(user_id) is not None

    def is_superadmin(self, user_id):
        row = self.get_user(user_id)
        return row and row['is_superadmin']

    async def parse_post_url(self, url: str) -> tuple[int, int] | None:
        """Return chat_id and message_id from a Telegram post URL."""
        m = re.search(r"/c/(\d+)/(\d+)", url)
        if m:
            return int(f"-100{m.group(1)}"), int(m.group(2))
        m = re.search(r"t.me/([^/]+)/(\d+)", url)
        if m:
            resp = await self.api_request('getChat', {'chat_id': f"@{m.group(1)}"})
            if resp.get('ok'):
                return resp['result']['id'], int(m.group(2))
        return None

    async def handle_message(self, message):
        text = message.get('text', '')
        user_id = message['from']['id']
        username = message['from'].get('username')

        # first /start registers superadmin or puts user in queue
        if text.startswith('/start'):
            if self.get_user(user_id):
                await self.api_request('sendMessage', {
                    'chat_id': user_id,
                    'text': 'Bot is working'
                })
                return

            if self.is_rejected(user_id):
                await self.api_request('sendMessage', {
                    'chat_id': user_id,
                    'text': 'Access denied by administrator'
                })
                return

            if self.is_pending(user_id):
                await self.api_request('sendMessage', {
                    'chat_id': user_id,
                    'text': 'Awaiting approval'
                })
                return

            cur = self.db.execute('SELECT COUNT(*) FROM users')
            user_count = cur.fetchone()[0]
            if user_count == 0:
                self.db.execute('INSERT INTO users (user_id, username, is_superadmin, tz_offset) VALUES (?, ?, 1, ?)', (user_id, username, TZ_OFFSET))
                self.db.commit()
                logging.info('Registered %s as superadmin', user_id)
                await self.api_request('sendMessage', {
                    'chat_id': user_id,
                    'text': 'You are superadmin'
                })
                return

            if self.pending_count() >= 10:
                await self.api_request('sendMessage', {
                    'chat_id': user_id,
                    'text': 'Registration queue full, try later'
                })
                logging.info('Registration rejected for %s due to full queue', user_id)
                return

            self.db.execute(
                'INSERT OR IGNORE INTO pending_users (user_id, username, requested_at) VALUES (?, ?, ?)',
                (user_id, username, datetime.utcnow().isoformat())
            )
            self.db.commit()
            logging.info('User %s added to pending queue', user_id)
            await self.api_request('sendMessage', {
                'chat_id': user_id,
                'text': 'Registration pending approval'
            })
            return

        if text.startswith('/add_user') and self.is_superadmin(user_id):
            parts = text.split()
            if len(parts) == 2:
                uid = int(parts[1])
                if not self.get_user(uid):
                    self.db.execute('INSERT INTO users (user_id) VALUES (?)', (uid,))
                    self.db.commit()
                await self.api_request('sendMessage', {
                    'chat_id': user_id,
                    'text': f'User {uid} added'
                })
            return

        if text.startswith('/remove_user') and self.is_superadmin(user_id):
            parts = text.split()
            if len(parts) == 2:
                uid = int(parts[1])
                self.db.execute('DELETE FROM users WHERE user_id=?', (uid,))
                self.db.commit()
                await self.api_request('sendMessage', {
                    'chat_id': user_id,
                    'text': f'User {uid} removed'
                })
            return

        if text.startswith('/tz'):
            parts = text.split()
            if not self.is_authorized(user_id):
                await self.api_request('sendMessage', {'chat_id': user_id, 'text': 'Not authorized'})
                return
            if len(parts) != 2:
                await self.api_request('sendMessage', {'chat_id': user_id, 'text': 'Usage: /tz +02:00'})
                return
            try:
                self.parse_offset(parts[1])
            except Exception:
                await self.api_request('sendMessage', {'chat_id': user_id, 'text': 'Invalid offset'})
                return
            self.db.execute('UPDATE users SET tz_offset=? WHERE user_id=?', (parts[1], user_id))
            self.db.commit()
            await self.api_request('sendMessage', {'chat_id': user_id, 'text': f'Timezone set to {parts[1]}'})
            return

        if text.startswith('/list_users') and self.is_superadmin(user_id):
            cur = self.db.execute('SELECT user_id, username, is_superadmin FROM users')
            rows = cur.fetchall()
            msg = '\n'.join(
                f"{self.format_user(r['user_id'], r['username'])} {'(admin)' if r['is_superadmin'] else ''}"
                for r in rows
            )
            await self.api_request('sendMessage', {
                'chat_id': user_id,
                'text': msg or 'No users',
                'parse_mode': 'Markdown'
            })
            return

        if text.startswith('/pending') and self.is_superadmin(user_id):
            cur = self.db.execute('SELECT user_id, username, requested_at FROM pending_users')
            rows = cur.fetchall()
            if not rows:
                await self.api_request('sendMessage', {'chat_id': user_id, 'text': 'No pending users'})
                return

            msg = '\n'.join(
                f"{self.format_user(r['user_id'], r['username'])} requested {r['requested_at']}"
                for r in rows
            )
            keyboard = {
                'inline_keyboard': [
                    [
                        {'text': 'Approve', 'callback_data': f'approve:{r["user_id"]}'},
                        {'text': 'Reject', 'callback_data': f'reject:{r["user_id"]}'}
                    ]
                    for r in rows
                ]
            }
            await self.api_request('sendMessage', {
                'chat_id': user_id,
                'text': msg,
                'parse_mode': 'Markdown',
                'reply_markup': keyboard
            })
            return

        if text.startswith('/approve') and self.is_superadmin(user_id):
            parts = text.split()
            if len(parts) == 2:
                uid = int(parts[1])
                if self.approve_user(uid):
                    cur = self.db.execute('SELECT username FROM users WHERE user_id=?', (uid,))
                    row = cur.fetchone()
                    uname = row['username'] if row else None
                    await self.api_request('sendMessage', {
                        'chat_id': user_id,
                        'text': f'{self.format_user(uid, uname)} approved',
                        'parse_mode': 'Markdown'
                    })
                    await self.api_request('sendMessage', {'chat_id': uid, 'text': 'You are approved'})
                else:
                    await self.api_request('sendMessage', {'chat_id': user_id, 'text': 'User not in pending list'})
            return

        if text.startswith('/reject') and self.is_superadmin(user_id):
            parts = text.split()
            if len(parts) == 2:
                uid = int(parts[1])
                if self.reject_user(uid):
                    cur = self.db.execute('SELECT username FROM rejected_users WHERE user_id=?', (uid,))
                    row = cur.fetchone()
                    uname = row['username'] if row else None
                    await self.api_request('sendMessage', {
                        'chat_id': user_id,
                        'text': f'{self.format_user(uid, uname)} rejected',
                        'parse_mode': 'Markdown'
                    })
                    await self.api_request('sendMessage', {'chat_id': uid, 'text': 'Your registration was rejected'})
                else:
                    await self.api_request('sendMessage', {'chat_id': user_id, 'text': 'User not in pending list'})
            return

        if text.startswith('/channels') and self.is_superadmin(user_id):
            cur = self.db.execute('SELECT chat_id, title FROM channels')
            rows = cur.fetchall()
            msg = '\n'.join(f"{r['title']} ({r['chat_id']})" for r in rows)
            await self.api_request('sendMessage', {'chat_id': user_id, 'text': msg or 'No channels'})
            return

        if text.startswith('/history'):
            cur = self.db.execute(
                'SELECT target_chat_id, sent_at FROM schedule WHERE sent=1 ORDER BY sent_at DESC LIMIT 10'
            )
            rows = cur.fetchall()
            offset = self.get_tz_offset(user_id)
            msg = '\n'.join(
                f"{r['target_chat_id']} at {self.format_time(r['sent_at'], offset)}"
                for r in rows
            )
            await self.api_request('sendMessage', {'chat_id': user_id, 'text': msg or 'No history'})
            return

        if text.startswith('/scheduled') and self.is_authorized(user_id):
            rows = self.list_scheduled()
            if not rows:
                await self.api_request('sendMessage', {'chat_id': user_id, 'text': 'No scheduled posts'})
                return
            offset = self.get_tz_offset(user_id)
            for r in rows:
                ok = False
                try:
                    resp = await self.api_request('forwardMessage', {
                        'chat_id': user_id,
                        'from_chat_id': r['from_chat_id'],
                        'message_id': r['message_id']
                    })
                    ok = resp.get('ok', False)
                    if not ok and resp.get('error_code') == 400 and 'not' in resp.get('description', '').lower():
                        resp = await self.api_request('copyMessage', {
                            'chat_id': user_id,
                            'from_chat_id': r['from_chat_id'],
                            'message_id': r['message_id']
                        })
                        ok = resp.get('ok', False)
                except Exception:
                    logging.exception('Failed to forward message %s', r['id'])
                if not ok:
                    link = None
                    if str(r['from_chat_id']).startswith('-100'):
                        cid = str(r['from_chat_id'])[4:]
                        link = f'https://t.me/c/{cid}/{r["message_id"]}'
                    await self.api_request('sendMessage', {
                        'chat_id': user_id,
                        'text': link or f'Message {r["message_id"]} from {r["from_chat_id"]}'
                    })
                keyboard = {
                    'inline_keyboard': [[
                        {'text': 'Cancel', 'callback_data': f'cancel:{r["id"]}'},
                        {'text': 'Reschedule', 'callback_data': f'resch:{r["id"]}'}
                    ]]
                }
                target = (
                    f"{r['target_title']} ({r['target_chat_id']})"
                    if r['target_title'] else str(r['target_chat_id'])
                )
                await self.api_request('sendMessage', {
                    'chat_id': user_id,
                    'text': f"{r['id']}: {target} at {self.format_time(r['publish_time'], offset)}",
                    'reply_markup': keyboard
                })
            return

        if text.startswith('/addbutton'):
            if not self.is_authorized(user_id):
                await self.api_request('sendMessage', {'chat_id': user_id, 'text': 'Not authorized'})
                return

            parts = text.split()
            if len(parts) < 4:

                await self.api_request('sendMessage', {
                    'chat_id': user_id,
                    'text': 'Usage: /addbutton <post_url> <text> <url>'
                })
                return
            parsed = await self.parse_post_url(parts[1])
            if not parsed:
                await self.api_request('sendMessage', {'chat_id': user_id, 'text': 'Invalid post URL'})
                return
            chat_id, msg_id = parsed

            keyboard_text = " ".join(parts[2:-1])
            keyboard = {'inline_keyboard': [[{'text': keyboard_text, 'url': parts[-1]}]]}

            resp = await self.api_request('editMessageReplyMarkup', {
                'chat_id': chat_id,
                'message_id': msg_id,
                'reply_markup': keyboard
            })
            if resp.get('ok'):
                logging.info('Updated message %s with button', msg_id)
                await self.api_request('sendMessage', {'chat_id': user_id, 'text': 'Button added'})
            else:
                logging.error('Failed to add button to %s: %s', msg_id, resp)
                await self.api_request('sendMessage', {'chat_id': user_id, 'text': 'Failed to add button'})
            return

        if text.startswith('/delbutton'):
            if not self.is_authorized(user_id):
                await self.api_request('sendMessage', {'chat_id': user_id, 'text': 'Not authorized'})
                return

            parts = text.split()
            if len(parts) != 2:
                await self.api_request('sendMessage', {
                    'chat_id': user_id,
                    'text': 'Usage: /delbutton <post_url>'
                })
                return
            parsed = await self.parse_post_url(parts[1])
            if not parsed:
                await self.api_request('sendMessage', {'chat_id': user_id, 'text': 'Invalid post URL'})
                return
            chat_id, msg_id = parsed

            resp = await self.api_request('editMessageReplyMarkup', {
                'chat_id': chat_id,
                'message_id': msg_id,
                'reply_markup': {}
            })
            if resp.get('ok'):
                logging.info('Removed buttons from message %s', msg_id)
                await self.api_request('sendMessage', {'chat_id': user_id, 'text': 'Button removed'})
            else:
                logging.error('Failed to remove button from %s: %s', msg_id, resp)
                await self.api_request('sendMessage', {'chat_id': user_id, 'text': 'Failed to remove button'})
            return

        if text.startswith('/addcity') and self.is_superadmin(user_id):
            parts = text.split()
            if len(parts) == 4:
                name = parts[1]
                try:
                    lat = float(parts[2])
                    lon = float(parts[3])
                except ValueError:
                    await self.api_request('sendMessage', {'chat_id': user_id, 'text': 'Invalid coordinates'})
                    return
                try:
                    self.db.execute('INSERT INTO cities (name, lat, lon) VALUES (?, ?, ?)', (name, lat, lon))
                    self.db.commit()
                    await self.api_request('sendMessage', {'chat_id': user_id, 'text': f'City {name} added'})
                except sqlite3.IntegrityError:
                    await self.api_request('sendMessage', {'chat_id': user_id, 'text': 'City already exists'})
            else:
                await self.api_request('sendMessage', {'chat_id': user_id, 'text': 'Usage: /addcity <name> <lat> <lon>'})
            return

        if text.startswith('/cities') and self.is_superadmin(user_id):
            cur = self.db.execute('SELECT id, name, lat, lon FROM cities ORDER BY id')
            rows = cur.fetchall()
            if not rows:
                await self.api_request('sendMessage', {'chat_id': user_id, 'text': 'No cities'})
                return
            for r in rows:
                keyboard = {'inline_keyboard': [[{'text': 'Delete', 'callback_data': f'city_del:{r["id"]}'}]]}
                await self.api_request('sendMessage', {
                    'chat_id': user_id,
                    'text': f"{r['id']}: {r['name']} ({r['lat']:.6f}, {r['lon']:.6f})",
                    'reply_markup': keyboard
                })
            return

        if text.startswith('/weather') and self.is_superadmin(user_id):
<<<<<<< HEAD
            parts = text.split(maxsplit=1)
            if len(parts) > 1 and parts[1].lower() == 'now':
                await self.collect_weather(force=True)
=======

            parts = text.split(maxsplit=1)
            if len(parts) > 1 and parts[1].lower() == 'now':
                await self.collect_weather(force=True)

>>>>>>> 595b70d9
            cur = self.db.execute('SELECT id, name FROM cities ORDER BY id')
            rows = cur.fetchall()
            if not rows:
                await self.api_request('sendMessage', {'chat_id': user_id, 'text': 'No cities'})
                return
            lines = []
            for r in rows:
                w = self.db.execute(
<<<<<<< HEAD
                    'SELECT temperature, weather_code, wind_speed, timestamp FROM weather_cache_hour WHERE city_id=? ORDER BY timestamp DESC LIMIT 1',
                    (r['id'],),
                ).fetchone()
                if w:
                    emoji = WMO_EMOJI.get(w['weather_code'], '')
                    lines.append(
                        f"{r['name']}: {w['temperature']:.1f}°C {emoji} wind {w['wind_speed']:.1f} m/s at {w['timestamp']}"
=======
                    'SELECT temp, wmo_code, wind, fetched_at FROM weather_cache WHERE city_id=? ORDER BY fetched_at DESC LIMIT 1',
                    (r['id'],),
                ).fetchone()
                if w:
                    emoji = WMO_EMOJI.get(w['wmo_code'], '')
                    lines.append(
                        f"{r['name']}: {w['temp']:.1f}°C {emoji} wind {w['wind']:.1f} m/s at {w['fetched_at']}"
>>>>>>> 595b70d9
                    )
                else:
                    lines.append(f"{r['name']}: no data")
            await self.api_request('sendMessage', {'chat_id': user_id, 'text': '\n'.join(lines)})
            return

        # handle time input for scheduling
        if user_id in self.pending and 'await_time' in self.pending[user_id]:
            time_str = text.strip()
            try:
                if len(time_str.split()) == 1:
                    dt = datetime.strptime(time_str, '%H:%M')
                    pub_time = datetime.combine(date.today(), dt.time())
                else:
                    pub_time = datetime.strptime(time_str, '%d.%m.%Y %H:%M')
            except ValueError:
                await self.api_request('sendMessage', {
                    'chat_id': user_id,
                    'text': 'Invalid time format'
                })
                return
            offset = self.get_tz_offset(user_id)
            pub_time_utc = pub_time - self.parse_offset(offset)
            if pub_time_utc <= datetime.utcnow():
                await self.api_request('sendMessage', {
                    'chat_id': user_id,
                    'text': 'Time must be in future'
                })
                return
            data = self.pending.pop(user_id)
            if 'reschedule_id' in data:
                self.update_schedule_time(data['reschedule_id'], pub_time_utc.isoformat())
                await self.api_request('sendMessage', {
                    'chat_id': user_id,
                    'text': f'Rescheduled for {self.format_time(pub_time_utc.isoformat(), offset)}'
                })
            else:
                test = await self.api_request(
                    'forwardMessage',
                    {
                        'chat_id': user_id,
                        'from_chat_id': data['from_chat_id'],
                        'message_id': data['message_id']
                    }
                )
                if not test.get('ok'):
                    await self.api_request('sendMessage', {
                        'chat_id': user_id,
                        'text': f"Add the bot to channel {data['from_chat_id']} (reader role) first"
                    })
                    return
                self.add_schedule(data['from_chat_id'], data['message_id'], data['selected'], pub_time_utc.isoformat())
                await self.api_request('sendMessage', {
                    'chat_id': user_id,
                    'text': f"Scheduled to {len(data['selected'])} channels for {self.format_time(pub_time_utc.isoformat(), offset)}"
                })
            return

        # start scheduling on forwarded message
        if 'forward_from_chat' in message and self.is_authorized(user_id):
            from_chat = message['forward_from_chat']['id']
            msg_id = message['forward_from_message_id']
            cur = self.db.execute('SELECT chat_id, title FROM channels')
            rows = cur.fetchall()
            if not rows:
                await self.api_request('sendMessage', {
                    'chat_id': user_id,
                    'text': 'No channels available'
                })
                return
            keyboard = {
                'inline_keyboard': [
                    [{'text': r['title'], 'callback_data': f'addch:{r["chat_id"]}'}] for r in rows
                ] + [[{'text': 'Done', 'callback_data': 'chdone'}]]
            }
            self.pending[user_id] = {
                'from_chat_id': from_chat,
                'message_id': msg_id,
                'selected': set()
            }
            await self.api_request('sendMessage', {
                'chat_id': user_id,
                'text': 'Select channels',
                'reply_markup': keyboard
            })
            return
        else:
            if not self.is_authorized(user_id):
                await self.api_request('sendMessage', {
                    'chat_id': user_id,
                    'text': 'Not authorized'
                })
            else:
                await self.api_request('sendMessage', {
                    'chat_id': user_id,
                    'text': 'Please forward a post from a channel'
                })

    async def handle_callback(self, query):
        user_id = query['from']['id']
        data = query['data']
        if data.startswith('addch:') and user_id in self.pending:
            chat_id = int(data.split(':')[1])
            if 'selected' in self.pending[user_id]:
                s = self.pending[user_id]['selected']
                if chat_id in s:
                    s.remove(chat_id)
                else:
                    s.add(chat_id)
        elif data == 'chdone' and user_id in self.pending:
            info = self.pending[user_id]
            if not info.get('selected'):
                await self.api_request('sendMessage', {'chat_id': user_id, 'text': 'Select at least one channel'})
            else:
                self.pending[user_id]['await_time'] = True
                await self.api_request('sendMessage', {
                    'chat_id': user_id,
                    'text': 'Enter time (HH:MM or DD.MM.YYYY HH:MM)'
                })
        elif data.startswith('approve:') and self.is_superadmin(user_id):
            uid = int(data.split(':')[1])
            if self.approve_user(uid):
                cur = self.db.execute('SELECT username FROM users WHERE user_id=?', (uid,))
                row = cur.fetchone()
                uname = row['username'] if row else None
                await self.api_request('sendMessage', {
                    'chat_id': user_id,
                    'text': f'{self.format_user(uid, uname)} approved',
                    'parse_mode': 'Markdown'
                })
                await self.api_request('sendMessage', {'chat_id': uid, 'text': 'You are approved'})
            else:
                await self.api_request('sendMessage', {'chat_id': user_id, 'text': 'User not in pending list'})
        elif data.startswith('reject:') and self.is_superadmin(user_id):
            uid = int(data.split(':')[1])
            if self.reject_user(uid):
                cur = self.db.execute('SELECT username FROM rejected_users WHERE user_id=?', (uid,))
                row = cur.fetchone()
                uname = row['username'] if row else None
                await self.api_request('sendMessage', {
                    'chat_id': user_id,
                    'text': f'{self.format_user(uid, uname)} rejected',
                    'parse_mode': 'Markdown'
                })
                await self.api_request('sendMessage', {'chat_id': uid, 'text': 'Your registration was rejected'})
            else:
                await self.api_request('sendMessage', {'chat_id': user_id, 'text': 'User not in pending list'})
        elif data.startswith('cancel:') and self.is_authorized(user_id):
            sid = int(data.split(':')[1])
            self.remove_schedule(sid)
            await self.api_request('sendMessage', {'chat_id': user_id, 'text': f'Schedule {sid} cancelled'})
        elif data.startswith('resch:') and self.is_authorized(user_id):
            sid = int(data.split(':')[1])
            self.pending[user_id] = {'reschedule_id': sid, 'await_time': True}
            await self.api_request('sendMessage', {'chat_id': user_id, 'text': 'Enter new time'})
        elif data.startswith('city_del:') and self.is_superadmin(user_id):
            cid = int(data.split(':')[1])
            self.db.execute('DELETE FROM cities WHERE id=?', (cid,))
            self.db.commit()
            await self.api_request('editMessageReplyMarkup', {
                'chat_id': query['message']['chat']['id'],
                'message_id': query['message']['message_id'],
                'reply_markup': {}
            })
            await self.api_request('sendMessage', {'chat_id': user_id, 'text': f'City {cid} deleted'})
        await self.api_request('answerCallbackQuery', {'callback_query_id': query['id']})


    async def process_due(self):
        """Publish due scheduled messages."""
        now = datetime.utcnow().isoformat()
        logging.info("Scheduler check at %s", now)
        cur = self.db.execute(
            'SELECT * FROM schedule WHERE sent=0 AND publish_time<=? ORDER BY publish_time',
            (now,),
        )
        rows = cur.fetchall()
        logging.info("Due ids: %s", [r['id'] for r in rows])
        for row in rows:
            try:
                resp = await self.api_request(
                    'forwardMessage',
                    {
                        'chat_id': row['target_chat_id'],
                        'from_chat_id': row['from_chat_id'],
                        'message_id': row['message_id'],
                    },
                )
                ok = resp.get('ok', False)
                if not ok and resp.get('error_code') == 400 and 'not' in resp.get('description', '').lower():
                    resp = await self.api_request(
                        'copyMessage',
                        {
                            'chat_id': row['target_chat_id'],
                            'from_chat_id': row['from_chat_id'],
                            'message_id': row['message_id'],
                        },
                    )
                    ok = resp.get('ok', False)
                if ok:
                    self.db.execute(
                        'UPDATE schedule SET sent=1, sent_at=? WHERE id=?',
                        (datetime.utcnow().isoformat(), row['id']),
                    )
                    self.db.commit()
                    logging.info('Published schedule %s', row['id'])
                else:
                    logging.error('Failed to publish %s: %s', row['id'], resp)
            except Exception:
                logging.exception('Error publishing schedule %s', row['id'])

    async def schedule_loop(self):
        """Background scheduler running at configurable intervals."""

        try:
            logging.info("Scheduler loop started")
            while self.running:
                await self.process_due()
                try:
                    await self.collect_weather()
                except Exception:
                    logging.exception('Weather collection failed')
                await asyncio.sleep(SCHED_INTERVAL_SEC)
        except asyncio.CancelledError:
            pass


async def ensure_webhook(bot: Bot, base_url: str):
    expected = base_url.rstrip('/') + '/webhook'
    info = await bot.api_request('getWebhookInfo')
    current = info.get('result', {}).get('url')
    if current != expected:
        logging.info('Registering webhook %s', expected)
        resp = await bot.api_request('setWebhook', {'url': expected})
        if not resp.get('ok'):
            logging.error('Failed to register webhook: %s', resp)
            raise RuntimeError(f"Webhook registration failed: {resp}")
        logging.info('Webhook registered successfully')
    else:
        logging.info('Webhook already registered at %s', current)

async def handle_webhook(request):
    bot: Bot = request.app['bot']
    try:
        data = await request.json()
        logging.info("Received webhook: %s", data)
    except Exception:
        logging.exception("Invalid webhook payload")
        return web.Response(text='bad request', status=400)
    try:
        await bot.handle_update(data)
    except Exception:
        logging.exception("Error handling update")
        return web.Response(text='error', status=500)
    return web.Response(text='ok')

def create_app():
    app = web.Application()

    token = os.getenv("TELEGRAM_BOT_TOKEN")
    if not token:
        raise RuntimeError("TELEGRAM_BOT_TOKEN not found in environment variables")

    bot = Bot(token, DB_PATH)
    app['bot'] = bot

    app.router.add_post('/webhook', handle_webhook)

    webhook_base = os.getenv("WEBHOOK_URL")
    if not webhook_base:
        raise RuntimeError("WEBHOOK_URL not found in environment variables")

    async def start_background(app: web.Application):
        logging.info("Application startup")
        try:
            await bot.start()
            await ensure_webhook(bot, webhook_base)
        except Exception:
            logging.exception("Error during startup")
            raise
        app['schedule_task'] = asyncio.create_task(bot.schedule_loop())

    async def cleanup_background(app: web.Application):
        await bot.close()
        app['schedule_task'].cancel()
        with contextlib.suppress(asyncio.CancelledError):
            await app['schedule_task']


    app.on_startup.append(start_background)
    app.on_cleanup.append(cleanup_background)

    return app


if __name__ == '__main__':

    web.run_app(create_app(), port=int(os.getenv("PORT", 8080)))

<|MERGE_RESOLUTION|>--- conflicted
+++ resolved
@@ -158,21 +158,14 @@
     async def fetch_open_meteo(self, lat: float, lon: float) -> dict | None:
         url = (
             "https://api.open-meteo.com/v1/forecast?latitude="
-<<<<<<< HEAD
+
             f"{lat}&longitude={lon}&current=temperature_2m,weather_code,wind_speed_10m"
-=======
-
-            f"{lat}&longitude={lon}&current=temperature_2m,weather_code,wind_speed_10m"
-
->>>>>>> 595b70d9
+
         )
         try:
             async with self.session.get(url) as resp:
                 text = await resp.text()
-<<<<<<< HEAD
-=======
-
->>>>>>> 595b70d9
+
         except Exception:
             logging.exception("Failed to fetch weather")
             return None
@@ -199,28 +192,18 @@
         return data
 
     async def collect_weather(self, force: bool = False):
-<<<<<<< HEAD
-=======
-
->>>>>>> 595b70d9
+
         cur = self.db.execute("SELECT id, lat, lon FROM cities")
         for c in cur.fetchall():
             try:
                 row = self.db.execute(
-<<<<<<< HEAD
+
                     "SELECT timestamp FROM weather_cache_hour WHERE city_id=? ORDER BY timestamp DESC LIMIT 1",
                     (c["id"],),
                 ).fetchone()
                 now = datetime.utcnow()
                 last_success = datetime.fromisoformat(row["timestamp"]) if row else datetime.min
-=======
-                    "SELECT fetched_at FROM weather_cache WHERE city_id=? ORDER BY fetched_at DESC LIMIT 1",
-                    (c["id"],),
-                ).fetchone()
-
-                now = datetime.utcnow()
-                last_success = datetime.fromisoformat(row["fetched_at"]) if row else datetime.min
->>>>>>> 595b70d9
+
 
                 attempts, last_attempt = self.failed_fetches.get(c["id"], (0, datetime.min))
 
@@ -240,7 +223,7 @@
                     continue
 
                 self.failed_fetches.pop(c["id"], None)
-<<<<<<< HEAD
+
                 w = data["current"]
                 ts = datetime.utcnow().replace(microsecond=0).isoformat()
                 day = ts.split("T")[0]
@@ -261,16 +244,7 @@
                     (
                         c["id"],
                         day,
-=======
-
-                w = data["current"]
-                self.db.execute(
-                    "INSERT INTO weather_cache (city_id, fetched_at, provider, period, temp, wmo_code, wind) "
-                    "VALUES (?, ?, 'open-meteo', 'current', ?, ?, ?)",
-                    (
-                        c["id"],
-                        datetime.utcnow().isoformat(),
->>>>>>> 595b70d9
+
                         w.get("temperature_2m"),
                         w.get("weather_code"),
                         w.get("wind_speed_10m"),
@@ -779,17 +753,11 @@
             return
 
         if text.startswith('/weather') and self.is_superadmin(user_id):
-<<<<<<< HEAD
+
             parts = text.split(maxsplit=1)
             if len(parts) > 1 and parts[1].lower() == 'now':
                 await self.collect_weather(force=True)
-=======
-
-            parts = text.split(maxsplit=1)
-            if len(parts) > 1 and parts[1].lower() == 'now':
-                await self.collect_weather(force=True)
-
->>>>>>> 595b70d9
+
             cur = self.db.execute('SELECT id, name FROM cities ORDER BY id')
             rows = cur.fetchall()
             if not rows:
@@ -798,7 +766,7 @@
             lines = []
             for r in rows:
                 w = self.db.execute(
-<<<<<<< HEAD
+
                     'SELECT temperature, weather_code, wind_speed, timestamp FROM weather_cache_hour WHERE city_id=? ORDER BY timestamp DESC LIMIT 1',
                     (r['id'],),
                 ).fetchone()
@@ -806,15 +774,7 @@
                     emoji = WMO_EMOJI.get(w['weather_code'], '')
                     lines.append(
                         f"{r['name']}: {w['temperature']:.1f}°C {emoji} wind {w['wind_speed']:.1f} m/s at {w['timestamp']}"
-=======
-                    'SELECT temp, wmo_code, wind, fetched_at FROM weather_cache WHERE city_id=? ORDER BY fetched_at DESC LIMIT 1',
-                    (r['id'],),
-                ).fetchone()
-                if w:
-                    emoji = WMO_EMOJI.get(w['wmo_code'], '')
-                    lines.append(
-                        f"{r['name']}: {w['temp']:.1f}°C {emoji} wind {w['wind']:.1f} m/s at {w['fetched_at']}"
->>>>>>> 595b70d9
+
                     )
                 else:
                     lines.append(f"{r['name']}: no data")
