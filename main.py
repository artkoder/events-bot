--- conflicted
+++ resolved
@@ -187,10 +187,7 @@
         self.pending = {}
         self.failed_fetches: dict[int, tuple[int, datetime]] = {}
         self.asset_channel_id = self.get_asset_channel()
-<<<<<<< HEAD
-=======
-
->>>>>>> a312da87
+
         self.session: ClientSession | None = None
         self.running = False
 
@@ -722,7 +719,7 @@
             (message_id, hashtags, template),
         )
         self.db.commit()
-<<<<<<< HEAD
+
         logging.info("Stored asset %s tags=%s", message_id, hashtags)
 
     def next_asset(self, tags: set[str] | None):
@@ -734,19 +731,12 @@
         """
 
         logging.info("Selecting asset for tags=%s", tags)
-=======
-
-        logging.info("Stored asset %s tags=%s", message_id, hashtags)
-
-    def next_asset(self, tags: set[str] | None):
-        logging.info("Selecting asset for tags=%s", tags)
-
->>>>>>> a312da87
+
         cur = self.db.execute(
             "SELECT message_id, hashtags, template FROM asset_images WHERE used_at IS NULL ORDER BY message_id"
         )
         rows = cur.fetchall()
-<<<<<<< HEAD
+
         if not rows:
             logging.info("No asset available")
             return None
@@ -765,69 +755,45 @@
         for r in rows:
             tagset = set(r["hashtags"].split()) if r["hashtags"] else set()
             if tagset & tags:
-=======
-        first_no_tag = None
-        for r in rows:
-            tagset = set(r["hashtags"].split()) if r["hashtags"] else set()
-            if tags and tagset & tags:
->>>>>>> a312da87
+
                 self.db.execute(
                     "UPDATE asset_images SET used_at=? WHERE message_id=?",
                     (datetime.utcnow().isoformat(), r["message_id"]),
                 )
                 self.db.commit()
-<<<<<<< HEAD
+
                 logging.info("Picked asset %s", r["message_id"])
                 return r
             if not tagset and first_no_tag is None:
                 first_no_tag = r
 
-=======
-
-                logging.info("Picked asset %s", r["message_id"])
-
-                return r
-            if not tagset and first_no_tag is None:
-                first_no_tag = r
->>>>>>> a312da87
+
         if first_no_tag:
             self.db.execute(
                 "UPDATE asset_images SET used_at=? WHERE message_id=?",
                 (datetime.utcnow().isoformat(), first_no_tag["message_id"]),
             )
             self.db.commit()
-<<<<<<< HEAD
+
             logging.info("Picked asset %s (no tags)", first_no_tag["message_id"])
             return first_no_tag
 
-=======
-
-            logging.info("Picked asset %s (no tags)", first_no_tag["message_id"])
-            return first_no_tag
->>>>>>> a312da87
+
         logging.info("No asset available")
         return None
 
 
     async def publish_weather(self, channel_id: int, tags: set[str] | None = None) -> bool:
-<<<<<<< HEAD
-=======
-
->>>>>>> a312da87
+
         asset = self.next_asset(tags)
         caption = asset["template"] if asset and asset["template"] else ""
         if caption:
             caption = self._render_template(caption) or caption
         if asset and self.asset_channel_id:
-<<<<<<< HEAD
+
             logging.info("Copying asset %s to %s", asset["message_id"], channel_id)
             resp = await self.api_request(
-=======
-
-            logging.info("Copying asset %s to %s", asset["message_id"], channel_id)
-            resp = await self.api_request(
-
->>>>>>> a312da87
+
                 "copyMessage",
                 {
                     "chat_id": channel_id,
@@ -840,10 +806,7 @@
                 "deleteMessage",
                 {"chat_id": self.asset_channel_id, "message_id": asset["message_id"]},
             )
-<<<<<<< HEAD
-=======
-
->>>>>>> a312da87
+
             ok = resp.get("ok", False)
         elif caption:
             logging.info("Sending text weather to %s", channel_id)
@@ -865,10 +828,7 @@
             logging.error("Failed to publish weather: %s", resp)
         return ok
 
-<<<<<<< HEAD
-=======
-
->>>>>>> a312da87
+
 
     async def handle_message(self, message):
         if self.asset_channel_id and message.get('chat', {}).get('id') == self.asset_channel_id:
@@ -877,18 +837,12 @@
             self.add_asset(message['message_id'], tags, caption)
             return
 
-<<<<<<< HEAD
-=======
-
->>>>>>> a312da87
+
         if 'from' not in message:
             # ignore channel posts when asset channel is not configured
             return
 
-<<<<<<< HEAD
-=======
-
->>>>>>> a312da87
+
         text = message.get('text', '')
         user_id = message['from']['id']
         username = message['from'].get('username')
@@ -1334,10 +1288,7 @@
             return
 
 
-<<<<<<< HEAD
-=======
-
->>>>>>> a312da87
+
         if text.startswith('/weather') and self.is_superadmin(user_id):
 
             parts = text.split(maxsplit=1)
@@ -1574,17 +1525,11 @@
             await self.api_request('sendMessage', {'chat_id': user_id, 'text': 'Asset channel set'})
         elif data.startswith('wrnow:') and self.is_superadmin(user_id):
             cid = int(data.split(':')[1])
-<<<<<<< HEAD
+
             ok = await self.publish_weather(cid, None)
             msg = 'Posted' if ok else 'No asset to publish'
             await self.api_request('sendMessage', {'chat_id': user_id, 'text': msg})
-=======
-
-            ok = await self.publish_weather(cid, None)
-            msg = 'Posted' if ok else 'No asset to publish'
-            await self.api_request('sendMessage', {'chat_id': user_id, 'text': msg})
-
->>>>>>> a312da87
+
         elif data.startswith('wstop:') and self.is_superadmin(user_id):
             cid = int(data.split(':')[1])
             self.remove_weather_channel(cid)
@@ -1721,10 +1666,7 @@
                 try:
                     await self.collect_weather()
                     await self.collect_sea()
-<<<<<<< HEAD
-=======
-
->>>>>>> a312da87
+
                     await self.process_weather_channels()
                 except Exception:
                     logging.exception('Weather collection failed')
