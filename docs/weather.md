--- conflicted
+++ resolved
@@ -32,15 +32,10 @@
   removes the city from the list. Coordinates are displayed with six decimal digits
   to reflect the stored precision.
 - `/addsea <name> <lat> <lon>` – add a sea location for water temperature checks.
-<<<<<<< HEAD
+
   Coordinates may also be separated with a comma.
 - `/weather` – show the last collected weather for all cities and sea locations. Only superadmins may
-=======
 
-  Coordinates may also be separated with a comma.
-
-- `/weather` – show the last collected weather for all cities. Only superadmins may
->>>>>>> f9c19ae0
 
   request this information. Append `now` to force a fresh API request for both
   weather and sea data before displaying results.
