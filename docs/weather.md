# Weather Extension

This document describes the weather feature set for the Telegram scheduler bot.

Weather for each city is queried from the Open-Meteo API approximately every 30
minutes and stored in the `weather_cache` table. The bot logs both the raw HTTP
response and the parsed weather information. The request looks like:

```
https://api.open-meteo.com/v1/forecast?latitude=<lat>&longitude=<lon>&current=temperature_2m,weather_code,wind_speed_10m,is_day&timezone=auto
```

Sea temperature uses the marine API endpoint:

```
https://marine-api.open-meteo.com/v1/marine?latitude=<lat>&longitude=<lon>&hourly=sea_surface_temperature&timezone=auto
```

The bot continues working even if a query fails. When a request fails, it is
retried up to three times with a one‑minute pause between attempts. After that,
no further requests are made for that city until the next scheduled half hour.



## Commands

- `/addcity <name> <lat> <lon>` – add a city to the database. Only superadmins can
  execute this command. Latitude and longitude must be valid floating point numbers
  and may include six or more digits after the decimal point. Coordinates may be
  separated with a comma.
- `/cities` – list registered cities. Each entry has an inline *Delete* button that
  removes the city from the list. Coordinates are displayed with six decimal digits
  to reflect the stored precision.

- `/seas` – list sea locations with inline *Delete* buttons.
- `/addsea <name> <lat> <lon>` – add a sea location for water temperature checks.
  Coordinates may also be separated with a comma.
- `/weather` – show the last collected weather for all cities and sea locations. Only superadmins may


  request this information. Append `now` to force a fresh API request for both
  weather and sea data before displaying results.
- `/regweather <post_url> <template>` – register a channel post for automatic
  weather updates. The template may include placeholders like

  `{<city_id>|temperature}` or `{<city_id>|wind}` mixed with text. Water

  temperature can be inserted with `{<sea_id>|seatemperature}` which expands to
  the sea emoji followed by the current temperature like `🌊 15.1°C`. If the

  message already contains a weather header separated by `∙` it will be stripped
  when registering so only the original text remains.
<<<<<<< HEAD
- `/addweatherbutton <post_url> <text> [url]` – add a button linking to the latest forecast. Button text supports the same placeholders as templates. Provide the URL manually if no forecast exists yet.
=======
- `/addweatherbutton <post_url> <text> [url]` – add a button linking to the latest forecast. Provide the URL manually if no forecast exists yet.
>>>>>>> 1dc0ebd6

- `/weatherposts` – list registered weather posts. Append `update` to refresh all
  posts immediately. Each entry shows the post link followed by the rendered
  weather header including sea temperature when a sea location is registered.

### Templates

Placeholders are replaced with cached values when updating posts. If no data is

available the post is left unchanged and a log entry is written. Posts can be
plain text or contain media with a caption—the bot will edit either field as
needed. The rendered header is prepended to the original text or caption
separated by the `∙` character for reliable replacement on each update.




## Database schema

```
CREATE TABLE IF NOT EXISTS cities (
    id INTEGER PRIMARY KEY,
    name TEXT NOT NULL,
    lat REAL NOT NULL,
    lon REAL NOT NULL,
    UNIQUE(name)
);

CREATE TABLE IF NOT EXISTS weather_cache_day (
    city_id INTEGER NOT NULL,
    day DATE NOT NULL,
    temperature REAL,
    weather_code INTEGER,
    wind_speed REAL,
    PRIMARY KEY (city_id, day)
);

CREATE TABLE IF NOT EXISTS weather_cache_hour (
    city_id INTEGER NOT NULL,
    timestamp DATETIME NOT NULL,
    temperature REAL,
    weather_code INTEGER,
    wind_speed REAL,
    is_day INTEGER,
    PRIMARY KEY (city_id, timestamp)
);



CREATE TABLE IF NOT EXISTS weather_posts (
    id INTEGER PRIMARY KEY,
    chat_id BIGINT NOT NULL,
    message_id BIGINT NOT NULL,
    template TEXT NOT NULL,
    base_text TEXT,

    base_caption TEXT,
    reply_markup TEXT,

    UNIQUE(chat_id, message_id)
);

CREATE TABLE IF NOT EXISTS seas (
    id INTEGER PRIMARY KEY,
    name TEXT NOT NULL,
    lat REAL NOT NULL,
    lon REAL NOT NULL,
    UNIQUE(name)
);

CREATE TABLE IF NOT EXISTS sea_cache (
    sea_id INTEGER PRIMARY KEY,
    updated TEXT,
    current REAL,
    morning REAL,
    day REAL,
    evening REAL,
    night REAL
);
```

## Open-Meteo example response

```json
{
  "latitude": 55.75,
  "longitude": 37.62,
  "current": {
    "temperature_2m": 20.5,
    "weather_code": 1,
    "wind_speed_10m": 3.5
  }
}
```

## WMO code to emoji

| Code | Emoji |
|-----:|:------|
| 0 | ☀️ (🌙 at night) |
| 1 | 🌤 |
| 2 | ⛅ |
| 3 | ☁️ |
| 45 | 🌫 |
| 48 | 🌫 |
| 51 | 🌦 |
| 53 | 🌦 |
| 55 | 🌦 |
| 61 | 🌧 |
| 63 | 🌧 |
| 65 | 🌧 |
| 71 | ❄️ |
| 73 | ❄️ |
| 75 | ❄️ |
| 80 | 🌦 |
| 81 | 🌦 |
| 82 | 🌧 |
| 95 | ⛈ |
| 96 | ⛈ |
| 99 | ⛈ |
```<|MERGE_RESOLUTION|>--- conflicted
+++ resolved
@@ -50,11 +50,9 @@
 
   message already contains a weather header separated by `∙` it will be stripped
   when registering so only the original text remains.
-<<<<<<< HEAD
+
 - `/addweatherbutton <post_url> <text> [url]` – add a button linking to the latest forecast. Button text supports the same placeholders as templates. Provide the URL manually if no forecast exists yet.
-=======
-- `/addweatherbutton <post_url> <text> [url]` – add a button linking to the latest forecast. Provide the URL manually if no forecast exists yet.
->>>>>>> 1dc0ebd6
+
 
 - `/weatherposts` – list registered weather posts. Append `update` to refresh all
   posts immediately. Each entry shows the post link followed by the rendered
