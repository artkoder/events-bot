# Weather Extension

This document describes the weather feature set for the Telegram scheduler bot.

Weather for each city is queried from the Open-Meteo API approximately every 30
minutes and stored in the `weather_cache` table. The bot logs both the raw HTTP
response and the parsed weather information. The request looks like:

```
https://api.open-meteo.com/v1/forecast?latitude=<lat>&longitude=<lon>&current=temperature_2m,weather_code,wind_speed_10m,is_day&timezone=auto
```

The bot continues working even if a query fails. When a request fails, it is
retried up to three times with a one‑minute pause between attempts. After that,
no further requests are made for that city until the next scheduled half hour.



## Commands

- `/addcity <name> <lat> <lon>` – add a city to the database. Only superadmins can
  execute this command. Latitude and longitude must be valid floating point numbers
  and may include six or more digits after the decimal point. Coordinates may be
  separated with a comma.
- `/cities` – list registered cities. Each entry has an inline *Delete* button that
  removes the city from the list. Coordinates are displayed with six decimal digits
  to reflect the stored precision.
- `/addsea <name> <lat> <lon>` – add a sea location for water temperature checks.
<<<<<<< HEAD
  Coordinates may also be separated with a comma.
=======

  Coordinates may also be separated with a comma.

>>>>>>> aa08b443
- `/weather` – show the last collected weather for all cities. Only superadmins may

  request this information. Append `now` to force a fresh API request before
  displaying results.
- `/regweather <post_url> <template>` – register a channel post for automatic
  weather updates. The template may include placeholders like

  `{<city_id>|temperature}` or `{<city_id>|wind}` mixed with text. Water
  temperature can be inserted with `{<sea_id>|seatemperature}`. If the
  message already contains a weather header separated by `∙` it will be stripped
  when registering so only the original text remains.

- `/weatherposts` – list registered weather posts. Append `update` to refresh all
  posts immediately. Each entry shows the post link followed by the rendered
  weather header including sea temperature when a sea location is registered.

### Templates

Placeholders are replaced with cached values when updating posts. If no data is

available the post is left unchanged and a log entry is written. Posts can be
plain text or contain media with a caption—the bot will edit either field as
needed. The rendered header is prepended to the original text or caption
separated by the `∙` character for reliable replacement on each update.




## Database schema

```
CREATE TABLE IF NOT EXISTS cities (
    id INTEGER PRIMARY KEY,
    name TEXT NOT NULL,
    lat REAL NOT NULL,
    lon REAL NOT NULL,
    UNIQUE(name)
);

CREATE TABLE IF NOT EXISTS weather_cache_day (
    city_id INTEGER NOT NULL,
    day DATE NOT NULL,
    temperature REAL,
    weather_code INTEGER,
    wind_speed REAL,
    PRIMARY KEY (city_id, day)
);

CREATE TABLE IF NOT EXISTS weather_cache_hour (
    city_id INTEGER NOT NULL,
    timestamp DATETIME NOT NULL,
    temperature REAL,
    weather_code INTEGER,
    wind_speed REAL,
    is_day INTEGER,
    PRIMARY KEY (city_id, timestamp)
);



CREATE TABLE IF NOT EXISTS weather_posts (
    id INTEGER PRIMARY KEY,
    chat_id BIGINT NOT NULL,
    message_id BIGINT NOT NULL,
    template TEXT NOT NULL,
    base_text TEXT,

    base_caption TEXT,
    reply_markup TEXT,

    UNIQUE(chat_id, message_id)
);

CREATE TABLE IF NOT EXISTS seas (
    id INTEGER PRIMARY KEY,
    name TEXT NOT NULL,
    lat REAL NOT NULL,
    lon REAL NOT NULL,
    UNIQUE(name)
);

CREATE TABLE IF NOT EXISTS sea_cache (
    sea_id INTEGER PRIMARY KEY,
    updated TEXT,
    current REAL,
    morning REAL,
    day REAL,
    evening REAL,
    night REAL
);
```

## Open-Meteo example response

```json
{
  "latitude": 55.75,
  "longitude": 37.62,
  "current": {
    "temperature_2m": 20.5,
    "weather_code": 1,
    "wind_speed_10m": 3.5
  }
}
```

## WMO code to emoji

| Code | Emoji |
|-----:|:------|
| 0 | ☀️ (🌙 at night) |
| 1 | 🌤 |
| 2 | ⛅ |
| 3 | ☁️ |
| 45 | 🌫 |
| 48 | 🌫 |
| 51 | 🌦 |
| 53 | 🌦 |
| 55 | 🌦 |
| 61 | 🌧 |
| 63 | 🌧 |
| 65 | 🌧 |
| 71 | ❄️ |
| 73 | ❄️ |
| 75 | ❄️ |
| 80 | 🌦 |
| 81 | 🌦 |
| 82 | 🌧 |
| 95 | ⛈ |
| 96 | ⛈ |
| 99 | ⛈ |
```<|MERGE_RESOLUTION|>--- conflicted
+++ resolved
@@ -26,13 +26,9 @@
   removes the city from the list. Coordinates are displayed with six decimal digits
   to reflect the stored precision.
 - `/addsea <name> <lat> <lon>` – add a sea location for water temperature checks.
-<<<<<<< HEAD
-  Coordinates may also be separated with a comma.
-=======
 
   Coordinates may also be separated with a comma.
 
->>>>>>> aa08b443
 - `/weather` – show the last collected weather for all cities. Only superadmins may
 
   request this information. Append `now` to force a fresh API request before
