--- conflicted
+++ resolved
@@ -3,7 +3,7 @@
 This document describes the weather feature set for the Telegram scheduler bot.
 
 Weather for each city is queried from the Open-Meteo API approximately once per
-<<<<<<< HEAD
+
 hour and stored in the `weather_cache` table. The bot logs both the raw HTTP
 response and the parsed weather information. The request looks like:
 
@@ -14,14 +14,7 @@
 The bot continues working even if a query fails. When a request fails, it is
 retried up to three times with a one‑minute pause between attempts. After that,
 no further requests are made for that city until the next scheduled hour.
-=======
-hour and stored in the `weather_cache` table. The bot logs all requests and
 
-continues working even if a query fails. When a request fails, it is retried up
-to three times with a one‑minute pause between attempts. After that, no further
-requests are made for that city until the next scheduled hour.
-
->>>>>>> b6cb51ff
 
 
 ## Commands
@@ -33,15 +26,10 @@
   removes the city from the list. Coordinates are displayed with six decimal digits
   to reflect the stored precision.
 - `/weather` – show the last collected weather for all cities. Only superadmins may
-<<<<<<< HEAD
-  request this information. Append `now` to force a fresh API request before
-  displaying results.
-=======
 
   request this information. Append `now` to force a fresh API request before
   displaying results.
 
->>>>>>> b6cb51ff
 
 
 ## Database schema
