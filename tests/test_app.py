--- conflicted
+++ resolved
@@ -406,10 +406,7 @@
     bot.set_latest_weather_post(-100, 7)
     await bot.start()
 
-<<<<<<< HEAD
-=======
-
->>>>>>> 85586408
+
     bot.db.execute("INSERT INTO cities (id, name, lat, lon) VALUES (1, 'c', 0, 0)")
     bot.db.execute(
         "INSERT INTO weather_cache_hour (city_id, timestamp, temperature, weather_code, wind_speed, is_day) VALUES (1, ?, 15.0, 1, 3, 1)",
@@ -421,40 +418,29 @@
 
     await bot.handle_update({
         "message": {
-<<<<<<< HEAD
+
             "text": "/addweatherbutton https://t.me/c/123/5 K. {1|temperature}",
-=======
-
-            "text": "/addweatherbutton https://t.me/c/123/5 K. {1|temperature}",
-
->>>>>>> 85586408
+
             "from": {"id": 1},
         }
     })
 
     assert any(c[0] == "editMessageReplyMarkup" for c in calls)
     payload = [c[1] for c in calls if c[0] == "editMessageReplyMarkup"][0]
-<<<<<<< HEAD
+
     assert len(payload["reply_markup"]["inline_keyboard"]) == 1
     assert payload["reply_markup"]["inline_keyboard"][0][0]["url"].endswith("/7")
-=======
-    assert payload["reply_markup"]["inline_keyboard"][0][0]["url"].endswith("/7")
-
->>>>>>> 85586408
+
     assert "\u00B0C" in payload["reply_markup"]["inline_keyboard"][0][0]["text"]
 
     calls.clear()
     await bot.update_weather_buttons()
     up_payload = [c[1] for c in calls if c[0] == "editMessageReplyMarkup"][0]
-<<<<<<< HEAD
+
     assert len(up_payload["reply_markup"]["inline_keyboard"]) == 1
     assert "\u00B0C" in up_payload["reply_markup"]["inline_keyboard"][0][0]["text"]
 
-=======
-    assert "\u00B0C" in up_payload["reply_markup"]["inline_keyboard"][0][0]["text"]
-
-
->>>>>>> 85586408
+
     await bot.close()
 
 
@@ -506,7 +492,7 @@
     assert calls[-1][0] == "editMessageReplyMarkup"
     assert calls[-1][1]["reply_markup"] == {}
 
-<<<<<<< HEAD
+
     await bot.close()
 
 
@@ -560,7 +546,6 @@
     payload = [c[1] for c in calls if c[0] == "editMessageReplyMarkup"][0]
     assert len(payload["reply_markup"]["inline_keyboard"]) == 1
     assert len(payload["reply_markup"]["inline_keyboard"][0]) == 2
-=======
->>>>>>> 85586408
+
 
     await bot.close()