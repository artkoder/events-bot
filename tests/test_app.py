import os
import re
import sys
import pytest
from aiohttp import web
from datetime import datetime, timedelta

sys.path.append(os.path.dirname(os.path.dirname(__file__)))
from main import create_app, Bot

os.environ.setdefault("TELEGRAM_BOT_TOKEN", "dummy")
os.environ.setdefault("WEBHOOK_URL", "https://example.com")

@pytest.mark.asyncio
async def test_startup_cleanup():
    app = create_app()

    async def dummy(method, data=None):
        return {"ok": True}

    app['bot'].api_request = dummy  # type: ignore

    runner = web.AppRunner(app)
    await runner.setup()
    await runner.cleanup()

@pytest.mark.asyncio
async def test_registration_queue(tmp_path):
    bot = Bot("dummy", str(tmp_path / "db.sqlite"))

    calls = []

    async def dummy(method, data=None):
        calls.append((method, data))
        return {"ok": True}

    bot.api_request = dummy  # type: ignore
    await bot.start()

    await bot.handle_update({"message": {"text": "/start", "from": {"id": 1}}})
    row = bot.get_user(1)
    assert row and row["is_superadmin"] == 1

    await bot.handle_update({"message": {"text": "/start", "from": {"id": 2}}})
    assert bot.is_pending(2)

    # reject user 2 and ensure they cannot re-register
    bot.reject_user(2)
    await bot.handle_update({"message": {"text": "/start", "from": {"id": 2}}})
    assert bot.is_rejected(2)
    assert not bot.is_pending(2)
    assert calls[-1][0] == 'sendMessage'
    assert calls[-1][1]['text'] == 'Access denied by administrator'

    await bot.close()


@pytest.mark.asyncio
async def test_superadmin_user_management(tmp_path):
    bot = Bot("dummy", str(tmp_path / "db.sqlite"))

    calls = []

    async def dummy(method, data=None):
        calls.append((method, data))
        return {"ok": True}

    bot.api_request = dummy  # type: ignore
    await bot.start()

    await bot.handle_update({"message": {"text": "/start", "from": {"id": 1}}})
    await bot.handle_update({"message": {"text": "/start", "from": {"id": 2}}})
    await bot.handle_update({"message": {"text": "/pending", "from": {"id": 1}}})
    assert bot.is_pending(2)
    pending_msg = calls[-1]
    assert pending_msg[0] == 'sendMessage'
    assert pending_msg[1]['reply_markup']['inline_keyboard'][0][0]['callback_data'] == 'approve:2'
    assert 'tg://user?id=2' in pending_msg[1]['text']
    assert pending_msg[1]['parse_mode'] == 'Markdown'

    await bot.handle_update({"message": {"text": "/approve 2", "from": {"id": 1}}})
    assert bot.get_user(2)
    assert not bot.is_pending(2)

    await bot.handle_update({"message": {"text": "/start", "from": {"id": 3}}})
    await bot.handle_update({"message": {"text": "/reject 3", "from": {"id": 1}}})
    assert not bot.is_pending(3)
    assert not bot.get_user(3)

    await bot.handle_update({"message": {"text": "/remove_user 2", "from": {"id": 1}}})
    assert not bot.get_user(2)

    await bot.close()


@pytest.mark.asyncio
async def test_list_users_links(tmp_path):
    bot = Bot("dummy", str(tmp_path / "db.sqlite"))

    calls = []

    async def dummy(method, data=None):
        calls.append((method, data))
        return {"ok": True}

    bot.api_request = dummy  # type: ignore
    await bot.start()

    await bot.handle_update({"message": {"text": "/start", "from": {"id": 1, "username": "admin"}}})
    await bot.handle_update({"message": {"text": "/start", "from": {"id": 2, "username": "user"}}})
    bot.approve_user(2)

    await bot.handle_update({"message": {"text": "/list_users", "from": {"id": 1}}})
    msg = calls[-1][1]
    assert msg['parse_mode'] == 'Markdown'
    assert 'tg://user?id=1' in msg['text']
    assert 'tg://user?id=2' in msg['text']

    await bot.close()


@pytest.mark.asyncio
async def test_set_timezone(tmp_path):
    bot = Bot("dummy", str(tmp_path / "db.sqlite"))

    calls = []

    async def dummy(method, data=None):
        calls.append((method, data))
        return {"ok": True}

    bot.api_request = dummy  # type: ignore
    await bot.start()

    await bot.handle_update({"message": {"text": "/start", "from": {"id": 1}}})
    await bot.handle_update({"message": {"text": "/tz +03:00", "from": {"id": 1}}})

    cur = bot.db.execute("SELECT tz_offset FROM users WHERE user_id=1")
    row = cur.fetchone()
    assert row["tz_offset"] == "+03:00"

    await bot.close()


@pytest.mark.asyncio
async def test_channel_tracking(tmp_path):
    bot = Bot("dummy", str(tmp_path / "db.sqlite"))

    calls = []

    async def dummy(method, data=None):
        calls.append((method, data))
        return {"ok": True}

    bot.api_request = dummy  # type: ignore
    await bot.start()

    # register superadmin
    await bot.handle_update({"message": {"text": "/start", "from": {"id": 1}}})

    # bot added to channel
    await bot.handle_update({
        "my_chat_member": {
            "chat": {"id": -100, "title": "Chan"},
            "new_chat_member": {"status": "administrator"}
        }
    })
    cur = bot.db.execute('SELECT title FROM channels WHERE chat_id=?', (-100,))
    row = cur.fetchone()
    assert row and row["title"] == "Chan"

    await bot.handle_update({"message": {"text": "/channels", "from": {"id": 1}}})
    assert calls[-1][1]["text"] == "Chan (-100)"

    # non-admin cannot list channels
    await bot.handle_update({"message": {"text": "/start", "from": {"id": 2}}})
    await bot.handle_update({"message": {"text": "/channels", "from": {"id": 2}}})
    assert calls[-1][1]["text"] == "Not authorized"

    # bot removed from channel
    await bot.handle_update({
        "my_chat_member": {
            "chat": {"id": -100, "title": "Chan"},
            "new_chat_member": {"status": "left"}
        }
    })
    cur = bot.db.execute('SELECT * FROM channels WHERE chat_id=?', (-100,))
    assert cur.fetchone() is None

    await bot.close()


@pytest.mark.asyncio
async def test_schedule_flow(tmp_path):
    bot = Bot("dummy", str(tmp_path / "db.sqlite"))

    calls = []

    async def dummy(method, data=None):
        calls.append((method, data))
        return {"ok": True}

    bot.api_request = dummy  # type: ignore
    await bot.start()

    # register superadmin
    await bot.handle_update({"message": {"text": "/start", "from": {"id": 1}}})

    # bot added to two channels
    await bot.handle_update({
        "my_chat_member": {
            "chat": {"id": -100, "title": "Chan1"},
            "new_chat_member": {"status": "administrator"}
        }
    })
    await bot.handle_update({
        "my_chat_member": {
            "chat": {"id": -101, "title": "Chan2"},
            "new_chat_member": {"status": "administrator"}
        }
    })

    # forward a message to schedule
    await bot.handle_update({
        "message": {
            "forward_from_chat": {"id": 500},
            "forward_from_message_id": 7,
            "from": {"id": 1}
        }
    })
    assert calls[-1][1]["reply_markup"]["inline_keyboard"][-1][0]["callback_data"] == "chdone"

    # select channels and finish
    await bot.handle_update({"callback_query": {"from": {"id": 1}, "data": "addch:-100", "id": "q"}})
    await bot.handle_update({"callback_query": {"from": {"id": 1}, "data": "addch:-101", "id": "q"}})
    await bot.handle_update({"callback_query": {"from": {"id": 1}, "data": "chdone", "id": "q"}})

    time_str = (datetime.now() + timedelta(minutes=5)).strftime("%H:%M")
    await bot.handle_update({"message": {"text": time_str, "from": {"id": 1}}})
    assert any(c[0] == "forwardMessage" for c in calls)

    cur = bot.db.execute("SELECT target_chat_id FROM schedule ORDER BY target_chat_id")
    rows = [r["target_chat_id"] for r in cur.fetchall()]
    assert rows == [-101, -100] or rows == [-100, -101]

    # list schedules
    await bot.handle_update({"message": {"text": "/scheduled", "from": {"id": 1}}})
    forward_calls = [c for c in calls if c[0] == "forwardMessage"]
    assert forward_calls
    last_msg = [c for c in calls if c[0] == "sendMessage" and c[1].get("reply_markup")][-1]
    assert "cancel" in last_msg[1]["reply_markup"]["inline_keyboard"][0][0]["callback_data"]
    assert re.search(r"\d{2}:\d{2} \d{2}\.\d{2}\.\d{4}", last_msg[1]["text"])
    assert "Chan1" in last_msg[1]["text"] or "Chan2" in last_msg[1]["text"]

    # cancel first schedule
    cur = bot.db.execute("SELECT id FROM schedule ORDER BY id")
    sid = cur.fetchone()["id"]
    await bot.handle_update({"callback_query": {"from": {"id": 1}, "data": f"cancel:{sid}", "id": "c"}})
    cur = bot.db.execute("SELECT * FROM schedule WHERE id=?", (sid,))
    assert cur.fetchone() is None

    await bot.close()


@pytest.mark.asyncio
async def test_scheduler_process_due(tmp_path):
    bot = Bot("dummy", str(tmp_path / "db.sqlite"))

    calls = []

    async def dummy(method, data=None):
        calls.append((method, data))
        return {"ok": True}

    bot.api_request = dummy  # type: ignore
    await bot.start()

    # register superadmin
    await bot.handle_update({"message": {"text": "/start", "from": {"id": 1}}})

    due_time = (datetime.utcnow() - timedelta(seconds=1)).isoformat()
    bot.add_schedule(500, 5, {-100}, due_time)

    await bot.process_due()

    cur = bot.db.execute("SELECT sent FROM schedule")
    row = cur.fetchone()
    assert row["sent"] == 1
    assert calls[-1][0] == "forwardMessage"

    await bot.close()


@pytest.mark.asyncio
async def test_add_button(tmp_path):
    bot = Bot("dummy", str(tmp_path / "db.sqlite"))

    calls = []

    async def dummy(method, data=None):
        calls.append((method, data))
        if method == "getChat":
            return {"ok": True, "result": {"id": -100123}}
        return {"ok": True}

    bot.api_request = dummy  # type: ignore
    await bot.start()

    await bot.handle_update({"message": {"text": "/start", "from": {"id": 1}}})

    await bot.handle_update({
        "message": {
            "text": "/addbutton https://t.me/c/123/5 btn https://example.com",
            "from": {"id": 1},
        }
    })

    assert any(c[0] == "editMessageReplyMarkup" for c in calls)

<<<<<<< HEAD
    await bot.handle_update({
        "message": {
            "text": "/addbutton https://t.me/c/123/5 ask locals https://example.com",
            "from": {"id": 1},
        }
    })

    # check that button text with spaces is parsed correctly
    edit_calls = [c for c in calls if c[0] == "editMessageReplyMarkup"]
    assert len(edit_calls) == 2
    payload = edit_calls[-1][1]
    assert payload["reply_markup"]["inline_keyboard"][0][0]["text"] == "ask locals"

=======
>>>>>>> 3792f301
    await bot.close()<|MERGE_RESOLUTION|>--- conflicted
+++ resolved
@@ -317,7 +317,7 @@
 
     assert any(c[0] == "editMessageReplyMarkup" for c in calls)
 
-<<<<<<< HEAD
+
     await bot.handle_update({
         "message": {
             "text": "/addbutton https://t.me/c/123/5 ask locals https://example.com",
@@ -331,6 +331,4 @@
     payload = edit_calls[-1][1]
     assert payload["reply_markup"]["inline_keyboard"][0][0]["text"] == "ask locals"
 
-=======
->>>>>>> 3792f301
     await bot.close()