import os
import re
import sys
import pytest
from aiohttp import web
from datetime import datetime, timedelta

sys.path.append(os.path.dirname(os.path.dirname(__file__)))
from main import create_app, Bot

os.environ.setdefault("TELEGRAM_BOT_TOKEN", "dummy")
os.environ.setdefault("WEBHOOK_URL", "https://example.com")

@pytest.mark.asyncio
async def test_startup_cleanup():
    app = create_app()

    async def dummy(method, data=None):
        return {"ok": True}

    app['bot'].api_request = dummy  # type: ignore

    runner = web.AppRunner(app)
    await runner.setup()
    await runner.cleanup()

@pytest.mark.asyncio
async def test_registration_queue(tmp_path):
    bot = Bot("dummy", str(tmp_path / "db.sqlite"))

    calls = []

    async def dummy(method, data=None):
        calls.append((method, data))
        return {"ok": True}

    bot.api_request = dummy  # type: ignore
    await bot.start()

    await bot.handle_update({"message": {"text": "/start", "from": {"id": 1}}})
    row = bot.get_user(1)
    assert row and row["is_superadmin"] == 1

    await bot.handle_update({"message": {"text": "/start", "from": {"id": 2}}})
    assert bot.is_pending(2)

    # reject user 2 and ensure they cannot re-register
    bot.reject_user(2)
    await bot.handle_update({"message": {"text": "/start", "from": {"id": 2}}})
    assert bot.is_rejected(2)
    assert not bot.is_pending(2)
    assert calls[-1][0] == 'sendMessage'
    assert calls[-1][1]['text'] == 'Access denied by administrator'

    await bot.close()


@pytest.mark.asyncio
async def test_superadmin_user_management(tmp_path):
    bot = Bot("dummy", str(tmp_path / "db.sqlite"))

    calls = []

    async def dummy(method, data=None):
        calls.append((method, data))
        return {"ok": True}

    bot.api_request = dummy  # type: ignore
    await bot.start()

    await bot.handle_update({"message": {"text": "/start", "from": {"id": 1}}})
    await bot.handle_update({"message": {"text": "/start", "from": {"id": 2}}})
    await bot.handle_update({"message": {"text": "/pending", "from": {"id": 1}}})
    assert bot.is_pending(2)
    pending_msg = calls[-1]
    assert pending_msg[0] == 'sendMessage'
    assert pending_msg[1]['reply_markup']['inline_keyboard'][0][0]['callback_data'] == 'approve:2'
    assert 'tg://user?id=2' in pending_msg[1]['text']
    assert pending_msg[1]['parse_mode'] == 'Markdown'

    await bot.handle_update({"message": {"text": "/approve 2", "from": {"id": 1}}})
    assert bot.get_user(2)
    assert not bot.is_pending(2)

    await bot.handle_update({"message": {"text": "/start", "from": {"id": 3}}})
    await bot.handle_update({"message": {"text": "/reject 3", "from": {"id": 1}}})
    assert not bot.is_pending(3)
    assert not bot.get_user(3)

    await bot.handle_update({"message": {"text": "/remove_user 2", "from": {"id": 1}}})
    assert not bot.get_user(2)

    await bot.close()


@pytest.mark.asyncio
async def test_list_users_links(tmp_path):
    bot = Bot("dummy", str(tmp_path / "db.sqlite"))

    calls = []

    async def dummy(method, data=None):
        calls.append((method, data))
        return {"ok": True}

    bot.api_request = dummy  # type: ignore
    await bot.start()

    await bot.handle_update({"message": {"text": "/start", "from": {"id": 1, "username": "admin"}}})
    await bot.handle_update({"message": {"text": "/start", "from": {"id": 2, "username": "user"}}})
    bot.approve_user(2)

    await bot.handle_update({"message": {"text": "/list_users", "from": {"id": 1}}})
    msg = calls[-1][1]
    assert msg['parse_mode'] == 'Markdown'
    assert 'tg://user?id=1' in msg['text']
    assert 'tg://user?id=2' in msg['text']

    await bot.close()


@pytest.mark.asyncio
async def test_set_timezone(tmp_path):
    bot = Bot("dummy", str(tmp_path / "db.sqlite"))

    calls = []

    async def dummy(method, data=None):
        calls.append((method, data))
        return {"ok": True}

    bot.api_request = dummy  # type: ignore
    await bot.start()

    await bot.handle_update({"message": {"text": "/start", "from": {"id": 1}}})
    await bot.handle_update({"message": {"text": "/tz +03:00", "from": {"id": 1}}})

    cur = bot.db.execute("SELECT tz_offset FROM users WHERE user_id=1")
    row = cur.fetchone()
    assert row["tz_offset"] == "+03:00"

    await bot.close()


@pytest.mark.asyncio
async def test_channel_tracking(tmp_path):
    bot = Bot("dummy", str(tmp_path / "db.sqlite"))

    calls = []

    async def dummy(method, data=None):
        calls.append((method, data))
        return {"ok": True}

    bot.api_request = dummy  # type: ignore
    await bot.start()

    # register superadmin
    await bot.handle_update({"message": {"text": "/start", "from": {"id": 1}}})

    # bot added to channel
    await bot.handle_update({
        "my_chat_member": {
            "chat": {"id": -100, "title": "Chan"},
            "new_chat_member": {"status": "administrator"}
        }
    })
    cur = bot.db.execute('SELECT title FROM channels WHERE chat_id=?', (-100,))
    row = cur.fetchone()
    assert row and row["title"] == "Chan"

    await bot.handle_update({"message": {"text": "/channels", "from": {"id": 1}}})
    assert calls[-1][1]["text"] == "Chan (-100)"

    # non-admin cannot list channels
    await bot.handle_update({"message": {"text": "/start", "from": {"id": 2}}})
    await bot.handle_update({"message": {"text": "/channels", "from": {"id": 2}}})
    assert calls[-1][1]["text"] == "Not authorized"

    # bot removed from channel
    await bot.handle_update({
        "my_chat_member": {
            "chat": {"id": -100, "title": "Chan"},
            "new_chat_member": {"status": "left"}
        }
    })
    cur = bot.db.execute('SELECT * FROM channels WHERE chat_id=?', (-100,))
    assert cur.fetchone() is None

    await bot.close()


@pytest.mark.asyncio
async def test_schedule_flow(tmp_path):
    bot = Bot("dummy", str(tmp_path / "db.sqlite"))

    calls = []

    async def dummy(method, data=None):
        calls.append((method, data))
        return {"ok": True}

    bot.api_request = dummy  # type: ignore
    await bot.start()

    # register superadmin
    await bot.handle_update({"message": {"text": "/start", "from": {"id": 1}}})

    # bot added to two channels
    await bot.handle_update({
        "my_chat_member": {
            "chat": {"id": -100, "title": "Chan1"},
            "new_chat_member": {"status": "administrator"}
        }
    })
    await bot.handle_update({
        "my_chat_member": {
            "chat": {"id": -101, "title": "Chan2"},
            "new_chat_member": {"status": "administrator"}
        }
    })

    # forward a message to schedule
    await bot.handle_update({
        "message": {
            "forward_from_chat": {"id": 500},
            "forward_from_message_id": 7,
            "from": {"id": 1}
        }
    })
    assert calls[-1][1]["reply_markup"]["inline_keyboard"][-1][0]["callback_data"] == "chdone"

    # select channels and finish
    await bot.handle_update({"callback_query": {"from": {"id": 1}, "data": "addch:-100", "id": "q"}})
    await bot.handle_update({"callback_query": {"from": {"id": 1}, "data": "addch:-101", "id": "q"}})
    await bot.handle_update({"callback_query": {"from": {"id": 1}, "data": "chdone", "id": "q"}})

    time_str = (datetime.now() + timedelta(minutes=5)).strftime("%H:%M")
    await bot.handle_update({"message": {"text": time_str, "from": {"id": 1}}})
    assert any(c[0] == "forwardMessage" for c in calls)

    cur = bot.db.execute("SELECT target_chat_id FROM schedule ORDER BY target_chat_id")
    rows = [r["target_chat_id"] for r in cur.fetchall()]
    assert rows == [-101, -100] or rows == [-100, -101]

    # list schedules
    await bot.handle_update({"message": {"text": "/scheduled", "from": {"id": 1}}})
    forward_calls = [c for c in calls if c[0] == "forwardMessage"]
    assert forward_calls
    last_msg = [c for c in calls if c[0] == "sendMessage" and c[1].get("reply_markup")][-1]
    assert "cancel" in last_msg[1]["reply_markup"]["inline_keyboard"][0][0]["callback_data"]
    assert re.search(r"\d{2}:\d{2} \d{2}\.\d{2}\.\d{4}", last_msg[1]["text"])
    assert "Chan1" in last_msg[1]["text"] or "Chan2" in last_msg[1]["text"]

    # cancel first schedule
    cur = bot.db.execute("SELECT id FROM schedule ORDER BY id")
    sid = cur.fetchone()["id"]
    await bot.handle_update({"callback_query": {"from": {"id": 1}, "data": f"cancel:{sid}", "id": "c"}})
    cur = bot.db.execute("SELECT * FROM schedule WHERE id=?", (sid,))
    assert cur.fetchone() is None

    await bot.close()


@pytest.mark.asyncio
async def test_scheduler_process_due(tmp_path):
    bot = Bot("dummy", str(tmp_path / "db.sqlite"))

    calls = []

    async def dummy(method, data=None):
        calls.append((method, data))
        return {"ok": True}

    bot.api_request = dummy  # type: ignore
    await bot.start()

    # register superadmin
    await bot.handle_update({"message": {"text": "/start", "from": {"id": 1}}})

    due_time = (datetime.utcnow() - timedelta(seconds=1)).isoformat()
    bot.add_schedule(500, 5, {-100}, due_time)

    await bot.process_due()

    cur = bot.db.execute("SELECT sent FROM schedule")
    row = cur.fetchone()
    assert row["sent"] == 1
    assert calls[-1][0] == "forwardMessage"

    await bot.close()


@pytest.mark.asyncio
async def test_add_button(tmp_path):
    bot = Bot("dummy", str(tmp_path / "db.sqlite"))

    calls = []

    forward_resps = [
        {
            "ok": True,
            "result": {
                "message_id": 42,
                "reply_markup": {"inline_keyboard": [[{"text": "old", "url": "u"}]]},
            },
        },
        {
            "ok": True,
            "result": {
                "message_id": 42,
                "reply_markup": {
                    "inline_keyboard": [[{"text": "old", "url": "u"}, {"text": "btn", "url": "https://example.com"}]]
                },
            },
        },
    ]
    count = 0

    async def dummy(method, data=None):
        nonlocal count
        calls.append((method, data))
        if method == "getChat":
            return {"ok": True, "result": {"id": -100123}}
        if method == "forwardMessage":
            resp = forward_resps[count]
            count += 1
            return resp
        return {"ok": True}

    bot.api_request = dummy  # type: ignore
    await bot.start()

    await bot.handle_update({"message": {"text": "/start", "from": {"id": 1}}})

    await bot.handle_update({
        "message": {
            "text": "/addbutton https://t.me/c/123/5 btn https://example.com",
            "from": {"id": 1},
        }
    })
    edit_calls = [c for c in calls if c[0] == "editMessageReplyMarkup"]
    assert len(edit_calls) == 1
    assert len(edit_calls[0][1]["reply_markup"]["inline_keyboard"]) == 2

    await bot.handle_update({
        "message": {
            "text": "/addbutton https://t.me/c/123/5 ask locals https://example.com",
            "from": {"id": 1},
        }
    })

    # check that button text with spaces is parsed correctly
    edit_calls = [c for c in calls if c[0] == "editMessageReplyMarkup"]
    assert len(edit_calls) == 2
    payload = edit_calls[-1][1]
    assert len(payload["reply_markup"]["inline_keyboard"]) == 3
    assert payload["reply_markup"]["inline_keyboard"][2][0]["text"] == "ask locals"

    await bot.close()


@pytest.mark.asyncio
async def test_delete_button(tmp_path):
    bot = Bot("dummy", str(tmp_path / "db.sqlite"))

    calls = []

    async def dummy(method, data=None):
        calls.append((method, data))
        return {"ok": True}

    bot.api_request = dummy  # type: ignore
    await bot.start()

    await bot.handle_update({"message": {"text": "/start", "from": {"id": 1}}})

    await bot.handle_update({
        "message": {
            "text": "/delbutton https://t.me/c/123/5",
            "from": {"id": 1},
        }
    })

    assert calls[-1][0] == "editMessageReplyMarkup"
    assert calls[-1][1]["reply_markup"] == {}

    await bot.close()


@pytest.mark.asyncio
async def test_add_weather_button(tmp_path):
    bot = Bot("dummy", str(tmp_path / "db.sqlite"))

    calls = []
    async def dummy(method, data=None):
        calls.append((method, data))
        if method == "forwardMessage":
            return {
                "ok": True,
                "result": {"message_id": 11, "reply_markup": {"inline_keyboard": []}},
            }
        return {"ok": True}

    bot.api_request = dummy  # type: ignore
    bot.set_latest_weather_post(-100, 7)
    await bot.start()

<<<<<<< HEAD
=======

>>>>>>> d0677572
    bot.db.execute("INSERT INTO cities (id, name, lat, lon) VALUES (1, 'c', 0, 0)")
    bot.db.execute(
        "INSERT INTO weather_cache_hour (city_id, timestamp, temperature, weather_code, wind_speed, is_day) VALUES (1, ?, 15.0, 1, 3, 1)",
        (datetime.utcnow().isoformat(),),
    )
    bot.db.commit()

<<<<<<< HEAD
=======

>>>>>>> d0677572
    await bot.handle_update({"message": {"text": "/start", "from": {"id": 1}}})

    await bot.handle_update({
        "message": {
<<<<<<< HEAD
            "text": "/addweatherbutton https://t.me/c/123/5 K. {1|temperature}",
=======

            "text": "/addweatherbutton https://t.me/c/123/5 K. {1|temperature}",

>>>>>>> d0677572
            "from": {"id": 1},
        }
    })

    assert any(c[0] == "editMessageReplyMarkup" for c in calls)
    payload = [c[1] for c in calls if c[0] == "editMessageReplyMarkup"][0]
    assert payload["reply_markup"]["inline_keyboard"][0][0]["url"].endswith("/7")
<<<<<<< HEAD
=======

>>>>>>> d0677572
    assert "\u00B0C" in payload["reply_markup"]["inline_keyboard"][0][0]["text"]

    calls.clear()
    await bot.update_weather_buttons()
    up_payload = [c[1] for c in calls if c[0] == "editMessageReplyMarkup"][0]
    assert "\u00B0C" in up_payload["reply_markup"]["inline_keyboard"][0][0]["text"]

<<<<<<< HEAD
    await bot.close()


@pytest.mark.asyncio
async def test_delbutton_clears_weather_record(tmp_path):
    bot = Bot("dummy", str(tmp_path / "db.sqlite"))

    calls = []

    async def dummy(method, data=None):
        calls.append((method, data))
        if method == "forwardMessage":
            return {
                "ok": True,
                "result": {"message_id": 5, "reply_markup": {"inline_keyboard": []}},
            }
        return {"ok": True}

    bot.api_request = dummy  # type: ignore
    bot.set_latest_weather_post(-100, 7)
    await bot.start()

    bot.db.execute("INSERT INTO cities (id, name, lat, lon) VALUES (1, 'c', 0, 0)")
    bot.db.execute(
        "INSERT INTO weather_cache_hour (city_id, timestamp, temperature, weather_code, wind_speed, is_day) VALUES (1, ?, 15.0, 1, 3, 1)",
        (datetime.utcnow().isoformat(),),
    )
    bot.db.commit()

    await bot.handle_update({"message": {"text": "/start", "from": {"id": 1}}})

    await bot.handle_update({
        "message": {
            "text": "/addweatherbutton https://t.me/c/123/5 K. {1|temperature}",
            "from": {"id": 1},
        }
    })

    assert bot.db.execute("SELECT COUNT(*) FROM weather_link_posts").fetchone()[0] == 1

    await bot.handle_update({
        "message": {
            "text": "/delbutton https://t.me/c/123/5",
            "from": {"id": 1},
        }
    })

    assert bot.db.execute("SELECT COUNT(*) FROM weather_link_posts").fetchone()[0] == 0
    assert calls[-1][0] == "editMessageReplyMarkup"
    assert calls[-1][1]["reply_markup"] == {}
=======
>>>>>>> d0677572

    await bot.close()<|MERGE_RESOLUTION|>--- conflicted
+++ resolved
@@ -406,10 +406,7 @@
     bot.set_latest_weather_post(-100, 7)
     await bot.start()
 
-<<<<<<< HEAD
-=======
-
->>>>>>> d0677572
+
     bot.db.execute("INSERT INTO cities (id, name, lat, lon) VALUES (1, 'c', 0, 0)")
     bot.db.execute(
         "INSERT INTO weather_cache_hour (city_id, timestamp, temperature, weather_code, wind_speed, is_day) VALUES (1, ?, 15.0, 1, 3, 1)",
@@ -417,21 +414,13 @@
     )
     bot.db.commit()
 
-<<<<<<< HEAD
-=======
-
->>>>>>> d0677572
-    await bot.handle_update({"message": {"text": "/start", "from": {"id": 1}}})
-
-    await bot.handle_update({
-        "message": {
-<<<<<<< HEAD
+    await bot.handle_update({"message": {"text": "/start", "from": {"id": 1}}})
+
+    await bot.handle_update({
+        "message": {
+
             "text": "/addweatherbutton https://t.me/c/123/5 K. {1|temperature}",
-=======
-
-            "text": "/addweatherbutton https://t.me/c/123/5 K. {1|temperature}",
-
->>>>>>> d0677572
+
             "from": {"id": 1},
         }
     })
@@ -439,10 +428,7 @@
     assert any(c[0] == "editMessageReplyMarkup" for c in calls)
     payload = [c[1] for c in calls if c[0] == "editMessageReplyMarkup"][0]
     assert payload["reply_markup"]["inline_keyboard"][0][0]["url"].endswith("/7")
-<<<<<<< HEAD
-=======
-
->>>>>>> d0677572
+
     assert "\u00B0C" in payload["reply_markup"]["inline_keyboard"][0][0]["text"]
 
     calls.clear()
@@ -450,7 +436,7 @@
     up_payload = [c[1] for c in calls if c[0] == "editMessageReplyMarkup"][0]
     assert "\u00B0C" in up_payload["reply_markup"]["inline_keyboard"][0][0]["text"]
 
-<<<<<<< HEAD
+
     await bot.close()
 
 
@@ -501,7 +487,6 @@
     assert bot.db.execute("SELECT COUNT(*) FROM weather_link_posts").fetchone()[0] == 0
     assert calls[-1][0] == "editMessageReplyMarkup"
     assert calls[-1][1]["reply_markup"] == {}
-=======
->>>>>>> d0677572
+
 
     await bot.close()