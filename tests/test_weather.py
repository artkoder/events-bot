import os
import sys
import json
from datetime import datetime, timedelta
import pytest

sys.path.append(os.path.dirname(os.path.dirname(__file__)))
from main import Bot

os.environ.setdefault("TELEGRAM_BOT_TOKEN", "dummy")

@pytest.mark.asyncio
async def test_add_list_delete_city(tmp_path):
    bot = Bot("dummy", str(tmp_path / "db.sqlite"))

    calls = []

    async def dummy(method, data=None):
        calls.append((method, data))
        return {"ok": True}

    bot.api_request = dummy  # type: ignore
    await bot.start()

    await bot.handle_update({"message": {"text": "/start", "from": {"id": 1}}})

    await bot.handle_update({"message": {"text": "/addcity Paris 48.85 2.35", "from": {"id": 1}}})
    cur = bot.db.execute("SELECT name FROM cities")
    row = cur.fetchone()
    assert row and row["name"] == "Paris"

    await bot.handle_update({"message": {"text": "/cities", "from": {"id": 1}}})
    last = calls[-1]
    assert last[0] == "sendMessage"

    assert "48.850000" in last[1]["text"] and "2.350000" in last[1]["text"]

    cb = last[1]["reply_markup"]["inline_keyboard"][0][0]["callback_data"]
    cid = int(cb.split(":")[1])

    await bot.handle_update({"callback_query": {"from": {"id": 1}, "data": cb, "message": {"chat": {"id": 1}, "message_id": 10}, "id": "q"}})
    cur = bot.db.execute("SELECT * FROM cities WHERE id=?", (cid,))
    assert cur.fetchone() is None
    assert any(c[0] == "editMessageReplyMarkup" for c in calls)

    await bot.close()


@pytest.mark.asyncio
async def test_collect_and_report_weather(tmp_path):
    bot = Bot("dummy", str(tmp_path / "db.sqlite"))

    api_calls = []

    async def dummy(method, data=None):
        api_calls.append((method, data))
        return {"ok": True}

    bot.api_request = dummy  # type: ignore

    async def fetch_dummy(lat, lon):
        return {"current": {"temperature_2m": 10.0, "weather_code": 1, "wind_speed_10m": 3.0}}

    bot.fetch_open_meteo = fetch_dummy  # type: ignore

    await bot.start()

    await bot.handle_update({"message": {"text": "/start", "from": {"id": 1}}})
    bot.db.execute("INSERT INTO cities (id, name, lat, lon) VALUES (1, 'Paris', 48.85, 2.35)")
    bot.db.commit()

    await bot.collect_weather()


    cur = bot.db.execute("SELECT temperature, weather_code FROM weather_cache_hour WHERE city_id=1")
    row = cur.fetchone()
    assert row and row["temperature"] == 10.0 and row["weather_code"] == 1


    await bot.handle_update({"message": {"text": "/weather", "from": {"id": 1}}})
    assert api_calls[-1][0] == "sendMessage"
    assert "Paris" in api_calls[-1][1]["text"]

    await bot.close()



@pytest.mark.asyncio
async def test_weather_upsert(tmp_path):
    bot = Bot("dummy", str(tmp_path / "db.sqlite"))

    async def fetch1(lat, lon):
        return {"current": {"temperature_2m": 1.0, "weather_code": 1, "wind_speed_10m": 1.0}}

    async def fetch2(lat, lon):
        return {"current": {"temperature_2m": 2.0, "weather_code": 1, "wind_speed_10m": 1.0}}

    bot.fetch_open_meteo = fetch1  # type: ignore

    await bot.start()

    await bot.handle_update({"message": {"text": "/start", "from": {"id": 1}}})
    bot.db.execute("INSERT INTO cities (id, name, lat, lon) VALUES (1, 'Paris', 48.85, 2.35)")
    bot.db.commit()

    await bot.collect_weather()

    bot.fetch_open_meteo = fetch2  # type: ignore
    await bot.collect_weather()

    cur = bot.db.execute("SELECT temperature FROM weather_cache_day WHERE city_id=1")
    row = cur.fetchone()
    assert row and row["temperature"] == 2.0

    await bot.close()


@pytest.mark.asyncio
async def test_weather_now_forces_fetch(tmp_path):
    bot = Bot("dummy", str(tmp_path / "db.sqlite"))

    api_calls = []
    async def dummy(method, data=None):
        api_calls.append((method, data))
        return {"ok": True}

    bot.api_request = dummy  # type: ignore

    count = 0
    async def fetch_dummy(lat, lon):
        nonlocal count
        count += 1
        return {"current": {"temperature_2m": 5.0, "weather_code": 2, "wind_speed_10m": 1.0}}

    bot.fetch_open_meteo = fetch_dummy  # type: ignore

    await bot.start()

    await bot.handle_update({"message": {"text": "/start", "from": {"id": 1}}})
    bot.db.execute("INSERT INTO cities (id, name, lat, lon) VALUES (1, 'Rome', 41.9, 12.5)")
    bot.db.commit()

    await bot.handle_update({"message": {"text": "/weather now", "from": {"id": 1}}})
    assert count == 1
    assert api_calls[-1][0] == "sendMessage"

    await bot.close()


@pytest.mark.asyncio
async def test_weather_retry_logic(tmp_path):
    bot = Bot("dummy", str(tmp_path / "db.sqlite"))

    count = 0
    async def fetch_fail(lat, lon):
        nonlocal count
        count += 1
        return None

    bot.fetch_open_meteo = fetch_fail  # type: ignore

    await bot.start()

    await bot.handle_update({"message": {"text": "/start", "from": {"id": 1}}})
    bot.db.execute("INSERT INTO cities (id, name, lat, lon) VALUES (1, 'Rome', 41.9, 12.5)")
    bot.db.commit()

    await bot.collect_weather()
    assert count == 1
    # second call within a minute should not trigger another request
    await bot.collect_weather()
    assert count == 1

    # pretend one minute passed
    attempts, ts = bot.failed_fetches[1]
    bot.failed_fetches[1] = (attempts, ts - timedelta(minutes=1, seconds=1))
    await bot.collect_weather()
    assert count == 2

    # set three attempts in last second, should skip
    bot.failed_fetches[1] = (3, datetime.utcnow())
    await bot.collect_weather()
    assert count == 2

    # after thirty minutes allowed again
    bot.failed_fetches[1] = (3, datetime.utcnow() - timedelta(minutes=31))
    await bot.collect_weather()
    assert count == 3

    await bot.close()


@pytest.mark.asyncio
async def test_register_weather_post(tmp_path):
    bot = Bot("dummy", str(tmp_path / "db.sqlite"))

    api_calls = []
    async def dummy(method, data=None):
        api_calls.append((method, data))
        if method == "forwardMessage":
<<<<<<< HEAD
=======

>>>>>>> aa1b1b40
            return {
                "ok": True,
                "result": {
                    "message_id": 99,
                    "text": "orig",
                    "reply_markup": {"inline_keyboard": [[{"text": "b", "url": "u"}]]},
                },
            }
<<<<<<< HEAD
=======

>>>>>>> aa1b1b40
        return {"ok": True, "result": {"message_id": 1}}

    bot.api_request = dummy  # type: ignore

    async def fetch_dummy(lat, lon):
        return {"current": {"temperature_2m": 15.0, "weather_code": 1, "wind_speed_10m": 2.0}}

    bot.fetch_open_meteo = fetch_dummy  # type: ignore

    await bot.start()

    await bot.handle_update({"message": {"text": "/start", "from": {"id": 1}}})
    await bot.handle_update({"message": {"text": "/addcity Paris 48.85 2.35", "from": {"id": 1}}})

    await bot.handle_update({"message": {"text": "/regweather https://t.me/c/123/5 Paris {1|temperature}", "from": {"id": 1}}})

<<<<<<< HEAD
    cur = bot.db.execute(
        "SELECT chat_id, message_id, template, base_text, base_caption, reply_markup FROM weather_posts"
    )
=======

    cur = bot.db.execute(
        "SELECT chat_id, message_id, template, base_text, base_caption, reply_markup FROM weather_posts"
    )

>>>>>>> aa1b1b40
    row = cur.fetchone()
    assert row and row["chat_id"] == -100123 and row["message_id"] == 5
    assert row["template"] == "Paris {1|temperature}"
    assert row["base_text"] == "orig"
<<<<<<< HEAD
=======

>>>>>>> aa1b1b40
    assert row["base_caption"] is None
    assert json.loads(row["reply_markup"])["inline_keyboard"][0][0]["text"] == "b"

    await bot.collect_weather()
    assert any(c[0] == "editMessageText" for c in api_calls)
    payload = [c[1] for c in api_calls if c[0] == "editMessageText"][0]
    assert payload["reply_markup"]["inline_keyboard"][0][0]["url"] == "u"

    await bot.handle_update({"message": {"text": "/weatherposts update", "from": {"id": 1}}})
<<<<<<< HEAD
=======

>>>>>>> aa1b1b40
    assert api_calls[-2][0] == "editMessageText"
    msg = api_calls[-1]
    assert msg[0] == "sendMessage"
    assert "https://t.me/c/123/5" in msg[1]["text"]
    assert "15.0" in msg[1]["text"]

<<<<<<< HEAD
=======

>>>>>>> aa1b1b40
    await bot.close()


@pytest.mark.asyncio
async def test_register_weather_post_caption(tmp_path):
    bot = Bot("dummy", str(tmp_path / "db.sqlite"))

    api_calls = []

    async def dummy(method, data=None):
        api_calls.append((method, data))
        if method == "forwardMessage":
<<<<<<< HEAD
=======

>>>>>>> aa1b1b40
            return {
                "ok": True,
                "result": {
                    "message_id": 99,
                    "caption": "orig cap",
                    "reply_markup": {"inline_keyboard": [[{"text": "b2", "url": "u2"}]]},
                },
            }
<<<<<<< HEAD
=======

>>>>>>> aa1b1b40
        return {"ok": True, "result": {"message_id": 1}}

    bot.api_request = dummy  # type: ignore

    async def fetch_dummy(lat, lon):
        return {"current": {"temperature_2m": 15.0, "weather_code": 1, "wind_speed_10m": 2.0}}

    bot.fetch_open_meteo = fetch_dummy  # type: ignore

    await bot.start()

    await bot.handle_update({"message": {"text": "/start", "from": {"id": 1}}})
    await bot.handle_update({"message": {"text": "/addcity Paris 48.85 2.35", "from": {"id": 1}}})

    await bot.handle_update({"message": {"text": "/regweather https://t.me/c/123/5 Paris {1|temperature}", "from": {"id": 1}}})

    cur = bot.db.execute(
<<<<<<< HEAD
        "SELECT base_text, base_caption, reply_markup FROM weather_posts"
=======

        "SELECT base_text, base_caption, reply_markup FROM weather_posts"

>>>>>>> aa1b1b40
    )
    row = cur.fetchone()
    assert row["base_text"] is None
    assert row["base_caption"] == "orig cap"
<<<<<<< HEAD
=======

>>>>>>> aa1b1b40
    assert json.loads(row["reply_markup"])["inline_keyboard"][0][0]["text"] == "b2"

    await bot.collect_weather()
    assert any(c[0] == "editMessageCaption" for c in api_calls)
    payload = [c[1] for c in api_calls if c[0] == "editMessageCaption"][0]
    assert payload["reply_markup"]["inline_keyboard"][0][0]["url"] == "u2"

<<<<<<< HEAD
    await bot.close()


@pytest.mark.asyncio
async def test_regweather_strips_header(tmp_path):
    bot = Bot("dummy", str(tmp_path / "db.sqlite"))

    async def dummy(method, data=None):
        if method == "forwardMessage":
            return {
                "ok": True,
                "result": {
                    "message_id": 99,
                    "text": "old\u2219orig"
                },
            }
        return {"ok": True, "result": {"message_id": 1}}

    bot.api_request = dummy  # type: ignore

    await bot.start()
    await bot.handle_update({"message": {"text": "/start", "from": {"id": 1}}})

    await bot.handle_update({"message": {"text": "/regweather https://t.me/c/1/1 t {1|temperature}", "from": {"id": 1}}})

    row = bot.db.execute("SELECT base_text FROM weather_posts").fetchone()
    assert row["base_text"] == "orig"
=======
>>>>>>> aa1b1b40

    await bot.close()
<|MERGE_RESOLUTION|>--- conflicted
+++ resolved
@@ -198,10 +198,7 @@
     async def dummy(method, data=None):
         api_calls.append((method, data))
         if method == "forwardMessage":
-<<<<<<< HEAD
-=======
-
->>>>>>> aa1b1b40
+
             return {
                 "ok": True,
                 "result": {
@@ -210,10 +207,7 @@
                     "reply_markup": {"inline_keyboard": [[{"text": "b", "url": "u"}]]},
                 },
             }
-<<<<<<< HEAD
-=======
-
->>>>>>> aa1b1b40
+
         return {"ok": True, "result": {"message_id": 1}}
 
     bot.api_request = dummy  # type: ignore
@@ -230,25 +224,16 @@
 
     await bot.handle_update({"message": {"text": "/regweather https://t.me/c/123/5 Paris {1|temperature}", "from": {"id": 1}}})
 
-<<<<<<< HEAD
+
     cur = bot.db.execute(
         "SELECT chat_id, message_id, template, base_text, base_caption, reply_markup FROM weather_posts"
     )
-=======
-
-    cur = bot.db.execute(
-        "SELECT chat_id, message_id, template, base_text, base_caption, reply_markup FROM weather_posts"
-    )
-
->>>>>>> aa1b1b40
+
     row = cur.fetchone()
     assert row and row["chat_id"] == -100123 and row["message_id"] == 5
     assert row["template"] == "Paris {1|temperature}"
     assert row["base_text"] == "orig"
-<<<<<<< HEAD
-=======
-
->>>>>>> aa1b1b40
+
     assert row["base_caption"] is None
     assert json.loads(row["reply_markup"])["inline_keyboard"][0][0]["text"] == "b"
 
@@ -258,20 +243,14 @@
     assert payload["reply_markup"]["inline_keyboard"][0][0]["url"] == "u"
 
     await bot.handle_update({"message": {"text": "/weatherposts update", "from": {"id": 1}}})
-<<<<<<< HEAD
-=======
-
->>>>>>> aa1b1b40
+
     assert api_calls[-2][0] == "editMessageText"
     msg = api_calls[-1]
     assert msg[0] == "sendMessage"
     assert "https://t.me/c/123/5" in msg[1]["text"]
     assert "15.0" in msg[1]["text"]
 
-<<<<<<< HEAD
-=======
-
->>>>>>> aa1b1b40
+
     await bot.close()
 
 
@@ -284,10 +263,7 @@
     async def dummy(method, data=None):
         api_calls.append((method, data))
         if method == "forwardMessage":
-<<<<<<< HEAD
-=======
-
->>>>>>> aa1b1b40
+
             return {
                 "ok": True,
                 "result": {
@@ -296,10 +272,7 @@
                     "reply_markup": {"inline_keyboard": [[{"text": "b2", "url": "u2"}]]},
                 },
             }
-<<<<<<< HEAD
-=======
-
->>>>>>> aa1b1b40
+
         return {"ok": True, "result": {"message_id": 1}}
 
     bot.api_request = dummy  # type: ignore
@@ -317,21 +290,14 @@
     await bot.handle_update({"message": {"text": "/regweather https://t.me/c/123/5 Paris {1|temperature}", "from": {"id": 1}}})
 
     cur = bot.db.execute(
-<<<<<<< HEAD
+
         "SELECT base_text, base_caption, reply_markup FROM weather_posts"
-=======
-
-        "SELECT base_text, base_caption, reply_markup FROM weather_posts"
-
->>>>>>> aa1b1b40
+
     )
     row = cur.fetchone()
     assert row["base_text"] is None
     assert row["base_caption"] == "orig cap"
-<<<<<<< HEAD
-=======
-
->>>>>>> aa1b1b40
+
     assert json.loads(row["reply_markup"])["inline_keyboard"][0][0]["text"] == "b2"
 
     await bot.collect_weather()
@@ -339,7 +305,7 @@
     payload = [c[1] for c in api_calls if c[0] == "editMessageCaption"][0]
     assert payload["reply_markup"]["inline_keyboard"][0][0]["url"] == "u2"
 
-<<<<<<< HEAD
+
     await bot.close()
 
 
@@ -367,7 +333,6 @@
 
     row = bot.db.execute("SELECT base_text FROM weather_posts").fetchone()
     assert row["base_text"] == "orig"
-=======
->>>>>>> aa1b1b40
-
-    await bot.close()
+
+
+    await bot.close()
