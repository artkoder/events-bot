import os
import sys
import json
from datetime import datetime, timedelta, date
import pytest

sys.path.append(os.path.dirname(os.path.dirname(__file__)))
from main import Bot

os.environ.setdefault("TELEGRAM_BOT_TOKEN", "dummy")

@pytest.mark.asyncio
async def test_add_list_delete_city(tmp_path):
    bot = Bot("dummy", str(tmp_path / "db.sqlite"))

    calls = []

    async def dummy(method, data=None):
        calls.append((method, data))
        return {"ok": True}

    bot.api_request = dummy  # type: ignore
    await bot.start()

    await bot.handle_update({"message": {"text": "/start", "from": {"id": 1}}})

    await bot.handle_update({"message": {"text": "/addcity Paris 48.85 2.35", "from": {"id": 1}}})
    cur = bot.db.execute("SELECT name FROM cities")
    row = cur.fetchone()
    assert row and row["name"] == "Paris"

    await bot.handle_update({"message": {"text": "/cities", "from": {"id": 1}}})
    last = calls[-1]
    assert last[0] == "sendMessage"

    assert "48.850000" in last[1]["text"] and "2.350000" in last[1]["text"]

    cb = last[1]["reply_markup"]["inline_keyboard"][0][0]["callback_data"]
    cid = int(cb.split(":")[1])

    await bot.handle_update({"callback_query": {"from": {"id": 1}, "data": cb, "message": {"chat": {"id": 1}, "message_id": 10}, "id": "q"}})
    cur = bot.db.execute("SELECT * FROM cities WHERE id=?", (cid,))
    assert cur.fetchone() is None
    assert any(c[0] == "editMessageReplyMarkup" for c in calls)

    await bot.close()


@pytest.mark.asyncio
async def test_collect_and_report_weather(tmp_path):
    bot = Bot("dummy", str(tmp_path / "db.sqlite"))

    api_calls = []

    async def dummy(method, data=None):
        api_calls.append((method, data))
        return {"ok": True}

    bot.api_request = dummy  # type: ignore

    async def fetch_dummy(lat, lon):
        return {"current": {"temperature_2m": 10.0, "weather_code": 1, "wind_speed_10m": 3.0, "is_day": 1}}

    bot.fetch_open_meteo = fetch_dummy  # type: ignore

    await bot.start()

    await bot.handle_update({"message": {"text": "/start", "from": {"id": 1}}})
    bot.db.execute("INSERT INTO cities (id, name, lat, lon) VALUES (1, 'Paris', 48.85, 2.35)")
    bot.db.commit()

    await bot.collect_weather()


    cur = bot.db.execute("SELECT temperature, weather_code FROM weather_cache_hour WHERE city_id=1")
    row = cur.fetchone()
    assert row and row["temperature"] == 10.0 and row["weather_code"] == 1


    await bot.handle_update({"message": {"text": "/weather", "from": {"id": 1}}})
    assert api_calls[-1][0] == "sendMessage"
    assert "Paris" in api_calls[-1][1]["text"]

    await bot.close()



@pytest.mark.asyncio
async def test_weather_upsert(tmp_path):
    bot = Bot("dummy", str(tmp_path / "db.sqlite"))

    async def fetch1(lat, lon):
        return {"current": {"temperature_2m": 1.0, "weather_code": 1, "wind_speed_10m": 1.0, "is_day": 1}}

    async def fetch2(lat, lon):
        return {"current": {"temperature_2m": 2.0, "weather_code": 1, "wind_speed_10m": 1.0, "is_day": 1}}

    bot.fetch_open_meteo = fetch1  # type: ignore

    await bot.start()

    await bot.handle_update({"message": {"text": "/start", "from": {"id": 1}}})
    bot.db.execute("INSERT INTO cities (id, name, lat, lon) VALUES (1, 'Paris', 48.85, 2.35)")
    bot.db.commit()

    await bot.collect_weather()

    bot.fetch_open_meteo = fetch2  # type: ignore
    await bot.collect_weather()

    cur = bot.db.execute("SELECT temperature FROM weather_cache_day WHERE city_id=1")
    row = cur.fetchone()
    assert row and row["temperature"] == 2.0

    await bot.close()


@pytest.mark.asyncio
async def test_weather_now_forces_fetch(tmp_path):
    bot = Bot("dummy", str(tmp_path / "db.sqlite"))

    api_calls = []
    async def dummy(method, data=None):
        api_calls.append((method, data))
        return {"ok": True}

    bot.api_request = dummy  # type: ignore

    count = 0
    async def fetch_dummy(lat, lon):
        nonlocal count
        count += 1
        return {"current": {"temperature_2m": 5.0, "weather_code": 2, "wind_speed_10m": 1.0, "is_day": 1}}

    bot.fetch_open_meteo = fetch_dummy  # type: ignore

    await bot.start()

    await bot.handle_update({"message": {"text": "/start", "from": {"id": 1}}})
    bot.db.execute("INSERT INTO cities (id, name, lat, lon) VALUES (1, 'Rome', 41.9, 12.5)")
    bot.db.commit()

    await bot.handle_update({"message": {"text": "/weather now", "from": {"id": 1}}})
    assert count == 1
    assert api_calls[-1][0] == "sendMessage"

    await bot.close()


@pytest.mark.asyncio
async def test_weather_retry_logic(tmp_path):
    bot = Bot("dummy", str(tmp_path / "db.sqlite"))

    count = 0
    async def fetch_fail(lat, lon):
        nonlocal count
        count += 1
        return None

    bot.fetch_open_meteo = fetch_fail  # type: ignore

    await bot.start()

    await bot.handle_update({"message": {"text": "/start", "from": {"id": 1}}})
    bot.db.execute("INSERT INTO cities (id, name, lat, lon) VALUES (1, 'Rome', 41.9, 12.5)")
    bot.db.commit()

    await bot.collect_weather()
    assert count == 1
    # second call within a minute should not trigger another request
    await bot.collect_weather()
    assert count == 1

    # pretend one minute passed
    attempts, ts = bot.failed_fetches[1]
    bot.failed_fetches[1] = (attempts, ts - timedelta(minutes=1, seconds=1))
    await bot.collect_weather()
    assert count == 2

    # set three attempts in last second, should skip
    bot.failed_fetches[1] = (3, datetime.utcnow())
    await bot.collect_weather()
    assert count == 2

    # after thirty minutes allowed again
    bot.failed_fetches[1] = (3, datetime.utcnow() - timedelta(minutes=31))
    await bot.collect_weather()
    assert count == 3

    await bot.close()


@pytest.mark.asyncio
async def test_register_weather_post(tmp_path):
    bot = Bot("dummy", str(tmp_path / "db.sqlite"))

    api_calls = []
    async def dummy(method, data=None):
        api_calls.append((method, data))
        if method == "forwardMessage":

            return {
                "ok": True,
                "result": {
                    "message_id": 99,
                    "text": "orig",
                    "reply_markup": {"inline_keyboard": [[{"text": "b", "url": "u"}]]},
                },
            }

        return {"ok": True, "result": {"message_id": 1}}

    bot.api_request = dummy  # type: ignore

    async def fetch_dummy(lat, lon):

        return {"current": {"temperature_2m": 15.0, "weather_code": 1, "wind_speed_10m": 2.0, "is_day": 1}}


    bot.fetch_open_meteo = fetch_dummy  # type: ignore

    await bot.start()

    await bot.handle_update({"message": {"text": "/start", "from": {"id": 1}}})
    await bot.handle_update({"message": {"text": "/addcity Paris 48.85 2.35", "from": {"id": 1}}})

    await bot.handle_update({"message": {"text": "/regweather https://t.me/c/123/5 Paris {1|temperature}", "from": {"id": 1}}})


    cur = bot.db.execute(
        "SELECT chat_id, message_id, template, base_text, base_caption, reply_markup FROM weather_posts"
    )

    row = cur.fetchone()
    assert row and row["chat_id"] == -100123 and row["message_id"] == 5
    assert row["template"] == "Paris {1|temperature}"
    assert row["base_text"] == "orig"

    assert row["base_caption"] is None
    assert json.loads(row["reply_markup"])["inline_keyboard"][0][0]["text"] == "b"

    await bot.collect_weather()
    assert any(c[0] == "editMessageText" for c in api_calls)
    payload = [c[1] for c in api_calls if c[0] == "editMessageText"][0]
    assert payload["reply_markup"]["inline_keyboard"][0][0]["url"] == "u"

    await bot.handle_update({"message": {"text": "/weatherposts update", "from": {"id": 1}}})

    assert api_calls[-2][0] == "editMessageText"
    msg = api_calls[-1]
    assert msg[0] == "sendMessage"
    assert "https://t.me/c/123/5" in msg[1]["text"]
    assert "15.0" in msg[1]["text"]


    await bot.close()


@pytest.mark.asyncio
async def test_register_weather_post_caption(tmp_path):
    bot = Bot("dummy", str(tmp_path / "db.sqlite"))

    api_calls = []

    async def dummy(method, data=None):
        api_calls.append((method, data))
        if method == "forwardMessage":

            return {
                "ok": True,
                "result": {
                    "message_id": 99,
                    "caption": "orig cap",
                    "reply_markup": {"inline_keyboard": [[{"text": "b2", "url": "u2"}]]},
                },
            }

        return {"ok": True, "result": {"message_id": 1}}

    bot.api_request = dummy  # type: ignore

    async def fetch_dummy(lat, lon):

        return {"current": {"temperature_2m": 15.0, "weather_code": 1, "wind_speed_10m": 2.0, "is_day": 1}}


    bot.fetch_open_meteo = fetch_dummy  # type: ignore

    await bot.start()

    await bot.handle_update({"message": {"text": "/start", "from": {"id": 1}}})
    await bot.handle_update({"message": {"text": "/addcity Paris 48.85 2.35", "from": {"id": 1}}})

    await bot.handle_update({"message": {"text": "/regweather https://t.me/c/123/5 Paris {1|temperature}", "from": {"id": 1}}})

    cur = bot.db.execute(

        "SELECT base_text, base_caption, reply_markup FROM weather_posts"

    )
    row = cur.fetchone()
    assert row["base_text"] is None
    assert row["base_caption"] == "orig cap"

    assert json.loads(row["reply_markup"])["inline_keyboard"][0][0]["text"] == "b2"

    await bot.collect_weather()
    assert any(c[0] == "editMessageCaption" for c in api_calls)
    payload = [c[1] for c in api_calls if c[0] == "editMessageCaption"][0]
    assert payload["reply_markup"]["inline_keyboard"][0][0]["url"] == "u2"

    await bot.close()


@pytest.mark.asyncio
async def test_regweather_strips_header(tmp_path):
    bot = Bot("dummy", str(tmp_path / "db.sqlite"))

    async def dummy(method, data=None):
        if method == "forwardMessage":
            return {
                "ok": True,
                "result": {
                    "message_id": 99,
                    "text": "old\u2219orig"
                },
            }
        return {"ok": True, "result": {"message_id": 1}}

    bot.api_request = dummy  # type: ignore

    await bot.start()
    await bot.handle_update({"message": {"text": "/start", "from": {"id": 1}}})

    await bot.handle_update({"message": {"text": "/regweather https://t.me/c/1/1 t {1|temperature}", "from": {"id": 1}}})

    row = bot.db.execute("SELECT base_text FROM weather_posts").fetchone()
    assert row["base_text"] == "orig"


    await bot.close()


@pytest.mark.asyncio
async def test_night_clear_emoji(tmp_path):
    bot = Bot("dummy", str(tmp_path / "db.sqlite"))

    api_calls = []

    async def dummy(method, data=None):
        api_calls.append((method, data))
        return {"ok": True}

    bot.api_request = dummy  # type: ignore

    async def fetch_dummy(lat, lon):
        return {"current": {"temperature_2m": 11.0, "weather_code": 0, "wind_speed_10m": 1.0, "is_day": 0}}

    bot.fetch_open_meteo = fetch_dummy  # type: ignore

    await bot.start()
    await bot.handle_update({"message": {"text": "/start", "from": {"id": 1}}})
    bot.db.execute("INSERT INTO cities (id, name, lat, lon) VALUES (1, 'Night', 0.0, 0.0)")
    bot.db.commit()

    await bot.collect_weather()

    cur = bot.db.execute("SELECT weather_code, is_day FROM weather_cache_hour WHERE city_id=1")
    row = cur.fetchone()
    assert row["weather_code"] == 0 and row["is_day"] == 0

    await bot.handle_update({"message": {"text": "/weather", "from": {"id": 1}}})
    # last sendMessage should include moon emoji U+1F319
    assert "\U0001F319" in api_calls[-1][1]["text"]


    await bot.close()


@pytest.mark.asyncio
async def test_add_sea_and_template(tmp_path):
    bot = Bot("dummy", str(tmp_path / "db.sqlite"))

    api_calls = []

    async def dummy(method, data=None):
        api_calls.append((method, data))
        if method == "forwardMessage":
            return {"ok": True, "result": {"message_id": 99, "text": "orig"}}
        return {"ok": True, "result": {"message_id": 1}}

    bot.api_request = dummy  # type: ignore

    async def fetch_sea(lat, lon):
        tomorrow = date.today() + timedelta(days=1)
        times = [
            datetime.utcnow().isoformat(),
            datetime.combine(tomorrow, datetime.min.time()).isoformat(),
            datetime.combine(tomorrow, datetime.min.time().replace(hour=6)).isoformat(),
            datetime.combine(tomorrow, datetime.min.time().replace(hour=12)).isoformat(),
            datetime.combine(tomorrow, datetime.min.time().replace(hour=18)).isoformat(),
        ]
        temps = [19.0, 20.0, 21.0, 22.0, 23.0]
        return {"hourly": {"water_temperature": temps, "time": times}}

    bot.fetch_open_meteo_sea = fetch_sea  # type: ignore

    await bot.start()
    await bot.handle_update({"message": {"text": "/start", "from": {"id": 1}}})
    await bot.handle_update({"message": {"text": "/addsea Black 40 30", "from": {"id": 1}}})
    cur = bot.db.execute("SELECT name FROM seas")
    assert cur.fetchone()["name"] == "Black"

    await bot.handle_update({"message": {"text": "/regweather https://t.me/c/1/1 {1|seatemperature}", "from": {"id": 1}}})
    await bot.collect_sea()
    assert any(c[0] == "editMessageText" for c in api_calls)
    text = [c[1]["text"] for c in api_calls if c[0] == "editMessageText"][0]
    assert "\U0001F30A" in text

    await bot.close()


<<<<<<< HEAD
=======

>>>>>>> aa08b443
@pytest.mark.asyncio
async def test_add_sea_comma_coords(tmp_path):
    bot = Bot("dummy", str(tmp_path / "db.sqlite"))

    async def dummy(method, data=None):
        return {"ok": True}

    bot.api_request = dummy  # type: ignore

    await bot.start()
    await bot.handle_update({"message": {"text": "/start", "from": {"id": 1}}})
    await bot.handle_update({"message": {"text": "/addsea Baltic 54.1, 19.2", "from": {"id": 1}}})

    cur = bot.db.execute("SELECT lat, lon FROM seas WHERE name='Baltic'")
    row = cur.fetchone()
    assert round(row["lat"], 1) == 54.1 and round(row["lon"], 1) == 19.2

    await bot.close()
<<<<<<< HEAD
=======

>>>>>>> aa08b443
<|MERGE_RESOLUTION|>--- conflicted
+++ resolved
@@ -420,10 +420,7 @@
     await bot.close()
 
 
-<<<<<<< HEAD
-=======
-
->>>>>>> aa08b443
+
 @pytest.mark.asyncio
 async def test_add_sea_comma_coords(tmp_path):
     bot = Bot("dummy", str(tmp_path / "db.sqlite"))
@@ -442,7 +439,4 @@
     assert round(row["lat"], 1) == 54.1 and round(row["lon"], 1) == 19.2
 
     await bot.close()
-<<<<<<< HEAD
-=======
-
->>>>>>> aa08b443
+
