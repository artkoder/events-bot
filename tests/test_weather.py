import os
import sys
import json
from datetime import datetime, timedelta
import pytest

sys.path.append(os.path.dirname(os.path.dirname(__file__)))
from main import Bot

os.environ.setdefault("TELEGRAM_BOT_TOKEN", "dummy")

@pytest.mark.asyncio
async def test_add_list_delete_city(tmp_path):
    bot = Bot("dummy", str(tmp_path / "db.sqlite"))

    calls = []

    async def dummy(method, data=None):
        calls.append((method, data))
        return {"ok": True}

    bot.api_request = dummy  # type: ignore
    await bot.start()

    await bot.handle_update({"message": {"text": "/start", "from": {"id": 1}}})

    await bot.handle_update({"message": {"text": "/addcity Paris 48.85 2.35", "from": {"id": 1}}})
    cur = bot.db.execute("SELECT name FROM cities")
    row = cur.fetchone()
    assert row and row["name"] == "Paris"

    await bot.handle_update({"message": {"text": "/cities", "from": {"id": 1}}})
    last = calls[-1]
    assert last[0] == "sendMessage"

    assert "48.850000" in last[1]["text"] and "2.350000" in last[1]["text"]

    cb = last[1]["reply_markup"]["inline_keyboard"][0][0]["callback_data"]
    cid = int(cb.split(":")[1])

    await bot.handle_update({"callback_query": {"from": {"id": 1}, "data": cb, "message": {"chat": {"id": 1}, "message_id": 10}, "id": "q"}})
    cur = bot.db.execute("SELECT * FROM cities WHERE id=?", (cid,))
    assert cur.fetchone() is None
    assert any(c[0] == "editMessageReplyMarkup" for c in calls)

    await bot.close()


@pytest.mark.asyncio
async def test_collect_and_report_weather(tmp_path):
    bot = Bot("dummy", str(tmp_path / "db.sqlite"))

    api_calls = []

    async def dummy(method, data=None):
        api_calls.append((method, data))
        return {"ok": True}

    bot.api_request = dummy  # type: ignore

    async def fetch_dummy(lat, lon):
        return {"current": {"temperature_2m": 10.0, "weather_code": 1, "wind_speed_10m": 3.0, "is_day": 1}}

    bot.fetch_open_meteo = fetch_dummy  # type: ignore

    await bot.start()

    await bot.handle_update({"message": {"text": "/start", "from": {"id": 1}}})
    bot.db.execute("INSERT INTO cities (id, name, lat, lon) VALUES (1, 'Paris', 48.85, 2.35)")
    bot.db.commit()

    await bot.collect_weather()


    cur = bot.db.execute("SELECT temperature, weather_code FROM weather_cache_hour WHERE city_id=1")
    row = cur.fetchone()
    assert row and row["temperature"] == 10.0 and row["weather_code"] == 1


    await bot.handle_update({"message": {"text": "/weather", "from": {"id": 1}}})
    assert api_calls[-1][0] == "sendMessage"
    assert "Paris" in api_calls[-1][1]["text"]

    await bot.close()



@pytest.mark.asyncio
async def test_weather_upsert(tmp_path):
    bot = Bot("dummy", str(tmp_path / "db.sqlite"))

    async def fetch1(lat, lon):
        return {"current": {"temperature_2m": 1.0, "weather_code": 1, "wind_speed_10m": 1.0, "is_day": 1}}

    async def fetch2(lat, lon):
        return {"current": {"temperature_2m": 2.0, "weather_code": 1, "wind_speed_10m": 1.0, "is_day": 1}}

    bot.fetch_open_meteo = fetch1  # type: ignore

    await bot.start()

    await bot.handle_update({"message": {"text": "/start", "from": {"id": 1}}})
    bot.db.execute("INSERT INTO cities (id, name, lat, lon) VALUES (1, 'Paris', 48.85, 2.35)")
    bot.db.commit()

    await bot.collect_weather()

    bot.fetch_open_meteo = fetch2  # type: ignore
    await bot.collect_weather()

    cur = bot.db.execute("SELECT temperature FROM weather_cache_day WHERE city_id=1")
    row = cur.fetchone()
    assert row and row["temperature"] == 2.0

    await bot.close()


@pytest.mark.asyncio
async def test_weather_now_forces_fetch(tmp_path):
    bot = Bot("dummy", str(tmp_path / "db.sqlite"))

    api_calls = []
    async def dummy(method, data=None):
        api_calls.append((method, data))
        return {"ok": True}

    bot.api_request = dummy  # type: ignore

    count = 0
    async def fetch_dummy(lat, lon):
        nonlocal count
        count += 1
        return {"current": {"temperature_2m": 5.0, "weather_code": 2, "wind_speed_10m": 1.0, "is_day": 1}}

    bot.fetch_open_meteo = fetch_dummy  # type: ignore

    await bot.start()

    await bot.handle_update({"message": {"text": "/start", "from": {"id": 1}}})
    bot.db.execute("INSERT INTO cities (id, name, lat, lon) VALUES (1, 'Rome', 41.9, 12.5)")
    bot.db.commit()

    await bot.handle_update({"message": {"text": "/weather now", "from": {"id": 1}}})
    assert count == 1
    assert api_calls[-1][0] == "sendMessage"

    await bot.close()


@pytest.mark.asyncio
async def test_weather_retry_logic(tmp_path):
    bot = Bot("dummy", str(tmp_path / "db.sqlite"))

    count = 0
    async def fetch_fail(lat, lon):
        nonlocal count
        count += 1
        return None

    bot.fetch_open_meteo = fetch_fail  # type: ignore

    await bot.start()

    await bot.handle_update({"message": {"text": "/start", "from": {"id": 1}}})
    bot.db.execute("INSERT INTO cities (id, name, lat, lon) VALUES (1, 'Rome', 41.9, 12.5)")
    bot.db.commit()

    await bot.collect_weather()
    assert count == 1
    # second call within a minute should not trigger another request
    await bot.collect_weather()
    assert count == 1

    # pretend one minute passed
    attempts, ts = bot.failed_fetches[1]
    bot.failed_fetches[1] = (attempts, ts - timedelta(minutes=1, seconds=1))
    await bot.collect_weather()
    assert count == 2

    # set three attempts in last second, should skip
    bot.failed_fetches[1] = (3, datetime.utcnow())
    await bot.collect_weather()
    assert count == 2

    # after thirty minutes allowed again
    bot.failed_fetches[1] = (3, datetime.utcnow() - timedelta(minutes=31))
    await bot.collect_weather()
    assert count == 3

    await bot.close()


@pytest.mark.asyncio
async def test_register_weather_post(tmp_path):
    bot = Bot("dummy", str(tmp_path / "db.sqlite"))

    api_calls = []
    async def dummy(method, data=None):
        api_calls.append((method, data))
        if method == "forwardMessage":
<<<<<<< HEAD
=======

>>>>>>> 5b22aca5
            return {
                "ok": True,
                "result": {
                    "message_id": 99,
                    "text": "orig",
                    "reply_markup": {"inline_keyboard": [[{"text": "b", "url": "u"}]]},
                },
            }
<<<<<<< HEAD
=======

>>>>>>> 5b22aca5
        return {"ok": True, "result": {"message_id": 1}}

    bot.api_request = dummy  # type: ignore

    async def fetch_dummy(lat, lon):
<<<<<<< HEAD
        return {"current": {"temperature_2m": 15.0, "weather_code": 1, "wind_speed_10m": 2.0, "is_day": 1}}

=======

        return {"current": {"temperature_2m": 15.0, "weather_code": 1, "wind_speed_10m": 2.0, "is_day": 1}}


>>>>>>> 5b22aca5
    bot.fetch_open_meteo = fetch_dummy  # type: ignore

    await bot.start()

    await bot.handle_update({"message": {"text": "/start", "from": {"id": 1}}})
    await bot.handle_update({"message": {"text": "/addcity Paris 48.85 2.35", "from": {"id": 1}}})

    await bot.handle_update({"message": {"text": "/regweather https://t.me/c/123/5 Paris {1|temperature}", "from": {"id": 1}}})

<<<<<<< HEAD
    cur = bot.db.execute(
        "SELECT chat_id, message_id, template, base_text, base_caption, reply_markup FROM weather_posts"
    )
=======

    cur = bot.db.execute(
        "SELECT chat_id, message_id, template, base_text, base_caption, reply_markup FROM weather_posts"
    )

>>>>>>> 5b22aca5
    row = cur.fetchone()
    assert row and row["chat_id"] == -100123 and row["message_id"] == 5
    assert row["template"] == "Paris {1|temperature}"
    assert row["base_text"] == "orig"
<<<<<<< HEAD
=======

>>>>>>> 5b22aca5
    assert row["base_caption"] is None
    assert json.loads(row["reply_markup"])["inline_keyboard"][0][0]["text"] == "b"

    await bot.collect_weather()
    assert any(c[0] == "editMessageText" for c in api_calls)
    payload = [c[1] for c in api_calls if c[0] == "editMessageText"][0]
    assert payload["reply_markup"]["inline_keyboard"][0][0]["url"] == "u"

    await bot.handle_update({"message": {"text": "/weatherposts update", "from": {"id": 1}}})
<<<<<<< HEAD
=======

>>>>>>> 5b22aca5
    assert api_calls[-2][0] == "editMessageText"
    msg = api_calls[-1]
    assert msg[0] == "sendMessage"
    assert "https://t.me/c/123/5" in msg[1]["text"]
    assert "15.0" in msg[1]["text"]

<<<<<<< HEAD
=======

>>>>>>> 5b22aca5
    await bot.close()


@pytest.mark.asyncio
async def test_register_weather_post_caption(tmp_path):
    bot = Bot("dummy", str(tmp_path / "db.sqlite"))

    api_calls = []

    async def dummy(method, data=None):
        api_calls.append((method, data))
        if method == "forwardMessage":
<<<<<<< HEAD
=======

>>>>>>> 5b22aca5
            return {
                "ok": True,
                "result": {
                    "message_id": 99,
                    "caption": "orig cap",
                    "reply_markup": {"inline_keyboard": [[{"text": "b2", "url": "u2"}]]},
                },
            }
<<<<<<< HEAD
=======

>>>>>>> 5b22aca5
        return {"ok": True, "result": {"message_id": 1}}

    bot.api_request = dummy  # type: ignore

    async def fetch_dummy(lat, lon):
<<<<<<< HEAD
        return {"current": {"temperature_2m": 15.0, "weather_code": 1, "wind_speed_10m": 2.0, "is_day": 1}}

=======

        return {"current": {"temperature_2m": 15.0, "weather_code": 1, "wind_speed_10m": 2.0, "is_day": 1}}


>>>>>>> 5b22aca5
    bot.fetch_open_meteo = fetch_dummy  # type: ignore

    await bot.start()

    await bot.handle_update({"message": {"text": "/start", "from": {"id": 1}}})
    await bot.handle_update({"message": {"text": "/addcity Paris 48.85 2.35", "from": {"id": 1}}})

    await bot.handle_update({"message": {"text": "/regweather https://t.me/c/123/5 Paris {1|temperature}", "from": {"id": 1}}})

    cur = bot.db.execute(
<<<<<<< HEAD
        "SELECT base_text, base_caption, reply_markup FROM weather_posts"
=======

        "SELECT base_text, base_caption, reply_markup FROM weather_posts"

>>>>>>> 5b22aca5
    )
    row = cur.fetchone()
    assert row["base_text"] is None
    assert row["base_caption"] == "orig cap"
<<<<<<< HEAD
=======

>>>>>>> 5b22aca5
    assert json.loads(row["reply_markup"])["inline_keyboard"][0][0]["text"] == "b2"

    await bot.collect_weather()
    assert any(c[0] == "editMessageCaption" for c in api_calls)
    payload = [c[1] for c in api_calls if c[0] == "editMessageCaption"][0]
    assert payload["reply_markup"]["inline_keyboard"][0][0]["url"] == "u2"

    await bot.close()


@pytest.mark.asyncio
async def test_regweather_strips_header(tmp_path):
    bot = Bot("dummy", str(tmp_path / "db.sqlite"))

    async def dummy(method, data=None):
        if method == "forwardMessage":
            return {
                "ok": True,
                "result": {
                    "message_id": 99,
                    "text": "old\u2219orig"
                },
            }
        return {"ok": True, "result": {"message_id": 1}}

    bot.api_request = dummy  # type: ignore

    await bot.start()
    await bot.handle_update({"message": {"text": "/start", "from": {"id": 1}}})

    await bot.handle_update({"message": {"text": "/regweather https://t.me/c/1/1 t {1|temperature}", "from": {"id": 1}}})

    row = bot.db.execute("SELECT base_text FROM weather_posts").fetchone()
    assert row["base_text"] == "orig"

<<<<<<< HEAD
=======

>>>>>>> 5b22aca5
    await bot.close()


@pytest.mark.asyncio
async def test_night_clear_emoji(tmp_path):
    bot = Bot("dummy", str(tmp_path / "db.sqlite"))

    api_calls = []

    async def dummy(method, data=None):
        api_calls.append((method, data))
        return {"ok": True}

    bot.api_request = dummy  # type: ignore

    async def fetch_dummy(lat, lon):
        return {"current": {"temperature_2m": 11.0, "weather_code": 0, "wind_speed_10m": 1.0, "is_day": 0}}

    bot.fetch_open_meteo = fetch_dummy  # type: ignore

    await bot.start()
    await bot.handle_update({"message": {"text": "/start", "from": {"id": 1}}})
    bot.db.execute("INSERT INTO cities (id, name, lat, lon) VALUES (1, 'Night', 0.0, 0.0)")
    bot.db.commit()

    await bot.collect_weather()

    cur = bot.db.execute("SELECT weather_code, is_day FROM weather_cache_hour WHERE city_id=1")
    row = cur.fetchone()
    assert row["weather_code"] == 0 and row["is_day"] == 0

    await bot.handle_update({"message": {"text": "/weather", "from": {"id": 1}}})
    # last sendMessage should include moon emoji U+1F319
    assert "\U0001F319" in api_calls[-1][1]["text"]

<<<<<<< HEAD
=======

>>>>>>> 5b22aca5
    await bot.close()
<|MERGE_RESOLUTION|>--- conflicted
+++ resolved
@@ -198,10 +198,7 @@
     async def dummy(method, data=None):
         api_calls.append((method, data))
         if method == "forwardMessage":
-<<<<<<< HEAD
-=======
-
->>>>>>> 5b22aca5
+
             return {
                 "ok": True,
                 "result": {
@@ -210,24 +207,16 @@
                     "reply_markup": {"inline_keyboard": [[{"text": "b", "url": "u"}]]},
                 },
             }
-<<<<<<< HEAD
-=======
-
->>>>>>> 5b22aca5
+
         return {"ok": True, "result": {"message_id": 1}}
 
     bot.api_request = dummy  # type: ignore
 
     async def fetch_dummy(lat, lon):
-<<<<<<< HEAD
+
         return {"current": {"temperature_2m": 15.0, "weather_code": 1, "wind_speed_10m": 2.0, "is_day": 1}}
 
-=======
-
-        return {"current": {"temperature_2m": 15.0, "weather_code": 1, "wind_speed_10m": 2.0, "is_day": 1}}
-
-
->>>>>>> 5b22aca5
+
     bot.fetch_open_meteo = fetch_dummy  # type: ignore
 
     await bot.start()
@@ -237,25 +226,16 @@
 
     await bot.handle_update({"message": {"text": "/regweather https://t.me/c/123/5 Paris {1|temperature}", "from": {"id": 1}}})
 
-<<<<<<< HEAD
+
     cur = bot.db.execute(
         "SELECT chat_id, message_id, template, base_text, base_caption, reply_markup FROM weather_posts"
     )
-=======
-
-    cur = bot.db.execute(
-        "SELECT chat_id, message_id, template, base_text, base_caption, reply_markup FROM weather_posts"
-    )
-
->>>>>>> 5b22aca5
+
     row = cur.fetchone()
     assert row and row["chat_id"] == -100123 and row["message_id"] == 5
     assert row["template"] == "Paris {1|temperature}"
     assert row["base_text"] == "orig"
-<<<<<<< HEAD
-=======
-
->>>>>>> 5b22aca5
+
     assert row["base_caption"] is None
     assert json.loads(row["reply_markup"])["inline_keyboard"][0][0]["text"] == "b"
 
@@ -265,20 +245,14 @@
     assert payload["reply_markup"]["inline_keyboard"][0][0]["url"] == "u"
 
     await bot.handle_update({"message": {"text": "/weatherposts update", "from": {"id": 1}}})
-<<<<<<< HEAD
-=======
-
->>>>>>> 5b22aca5
+
     assert api_calls[-2][0] == "editMessageText"
     msg = api_calls[-1]
     assert msg[0] == "sendMessage"
     assert "https://t.me/c/123/5" in msg[1]["text"]
     assert "15.0" in msg[1]["text"]
 
-<<<<<<< HEAD
-=======
-
->>>>>>> 5b22aca5
+
     await bot.close()
 
 
@@ -291,10 +265,7 @@
     async def dummy(method, data=None):
         api_calls.append((method, data))
         if method == "forwardMessage":
-<<<<<<< HEAD
-=======
-
->>>>>>> 5b22aca5
+
             return {
                 "ok": True,
                 "result": {
@@ -303,24 +274,16 @@
                     "reply_markup": {"inline_keyboard": [[{"text": "b2", "url": "u2"}]]},
                 },
             }
-<<<<<<< HEAD
-=======
-
->>>>>>> 5b22aca5
+
         return {"ok": True, "result": {"message_id": 1}}
 
     bot.api_request = dummy  # type: ignore
 
     async def fetch_dummy(lat, lon):
-<<<<<<< HEAD
+
         return {"current": {"temperature_2m": 15.0, "weather_code": 1, "wind_speed_10m": 2.0, "is_day": 1}}
 
-=======
-
-        return {"current": {"temperature_2m": 15.0, "weather_code": 1, "wind_speed_10m": 2.0, "is_day": 1}}
-
-
->>>>>>> 5b22aca5
+
     bot.fetch_open_meteo = fetch_dummy  # type: ignore
 
     await bot.start()
@@ -331,21 +294,14 @@
     await bot.handle_update({"message": {"text": "/regweather https://t.me/c/123/5 Paris {1|temperature}", "from": {"id": 1}}})
 
     cur = bot.db.execute(
-<<<<<<< HEAD
+
         "SELECT base_text, base_caption, reply_markup FROM weather_posts"
-=======
-
-        "SELECT base_text, base_caption, reply_markup FROM weather_posts"
-
->>>>>>> 5b22aca5
+
     )
     row = cur.fetchone()
     assert row["base_text"] is None
     assert row["base_caption"] == "orig cap"
-<<<<<<< HEAD
-=======
-
->>>>>>> 5b22aca5
+
     assert json.loads(row["reply_markup"])["inline_keyboard"][0][0]["text"] == "b2"
 
     await bot.collect_weather()
@@ -381,10 +337,7 @@
     row = bot.db.execute("SELECT base_text FROM weather_posts").fetchone()
     assert row["base_text"] == "orig"
 
-<<<<<<< HEAD
-=======
-
->>>>>>> 5b22aca5
+
     await bot.close()
 
 
@@ -420,8 +373,5 @@
     # last sendMessage should include moon emoji U+1F319
     assert "\U0001F319" in api_calls[-1][1]["text"]
 
-<<<<<<< HEAD
-=======
-
->>>>>>> 5b22aca5
-    await bot.close()
+
+    await bot.close()
