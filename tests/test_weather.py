import os
import sys
from datetime import datetime, timedelta
import pytest

sys.path.append(os.path.dirname(os.path.dirname(__file__)))
from main import Bot

os.environ.setdefault("TELEGRAM_BOT_TOKEN", "dummy")

@pytest.mark.asyncio
async def test_add_list_delete_city(tmp_path):
    bot = Bot("dummy", str(tmp_path / "db.sqlite"))

    calls = []

    async def dummy(method, data=None):
        calls.append((method, data))
        return {"ok": True}

    bot.api_request = dummy  # type: ignore
    await bot.start()

    await bot.handle_update({"message": {"text": "/start", "from": {"id": 1}}})

    await bot.handle_update({"message": {"text": "/addcity Paris 48.85 2.35", "from": {"id": 1}}})
    cur = bot.db.execute("SELECT name FROM cities")
    row = cur.fetchone()
    assert row and row["name"] == "Paris"

    await bot.handle_update({"message": {"text": "/cities", "from": {"id": 1}}})
    last = calls[-1]
    assert last[0] == "sendMessage"

    assert "48.850000" in last[1]["text"] and "2.350000" in last[1]["text"]

    cb = last[1]["reply_markup"]["inline_keyboard"][0][0]["callback_data"]
    cid = int(cb.split(":")[1])

    await bot.handle_update({"callback_query": {"from": {"id": 1}, "data": cb, "message": {"chat": {"id": 1}, "message_id": 10}, "id": "q"}})
    cur = bot.db.execute("SELECT * FROM cities WHERE id=?", (cid,))
    assert cur.fetchone() is None
    assert any(c[0] == "editMessageReplyMarkup" for c in calls)

    await bot.close()


@pytest.mark.asyncio
async def test_collect_and_report_weather(tmp_path):
    bot = Bot("dummy", str(tmp_path / "db.sqlite"))

    api_calls = []

    async def dummy(method, data=None):
        api_calls.append((method, data))
        return {"ok": True}

    bot.api_request = dummy  # type: ignore

    async def fetch_dummy(lat, lon):
        return {"current": {"temperature_2m": 10.0, "weather_code": 1, "wind_speed_10m": 3.0}}

    bot.fetch_open_meteo = fetch_dummy  # type: ignore

    await bot.start()

    await bot.handle_update({"message": {"text": "/start", "from": {"id": 1}}})
    bot.db.execute("INSERT INTO cities (id, name, lat, lon) VALUES (1, 'Paris', 48.85, 2.35)")
    bot.db.commit()

    await bot.collect_weather()


    cur = bot.db.execute("SELECT temperature, weather_code FROM weather_cache_hour WHERE city_id=1")
    row = cur.fetchone()
    assert row and row["temperature"] == 10.0 and row["weather_code"] == 1


    await bot.handle_update({"message": {"text": "/weather", "from": {"id": 1}}})
    assert api_calls[-1][0] == "sendMessage"
    assert "Paris" in api_calls[-1][1]["text"]

    await bot.close()



@pytest.mark.asyncio
async def test_weather_upsert(tmp_path):
    bot = Bot("dummy", str(tmp_path / "db.sqlite"))

    async def fetch1(lat, lon):
        return {"current": {"temperature_2m": 1.0, "weather_code": 1, "wind_speed_10m": 1.0}}

    async def fetch2(lat, lon):
        return {"current": {"temperature_2m": 2.0, "weather_code": 1, "wind_speed_10m": 1.0}}

    bot.fetch_open_meteo = fetch1  # type: ignore

    await bot.start()

    await bot.handle_update({"message": {"text": "/start", "from": {"id": 1}}})
    bot.db.execute("INSERT INTO cities (id, name, lat, lon) VALUES (1, 'Paris', 48.85, 2.35)")
    bot.db.commit()

    await bot.collect_weather()

    bot.fetch_open_meteo = fetch2  # type: ignore
    await bot.collect_weather()

    cur = bot.db.execute("SELECT temperature FROM weather_cache_day WHERE city_id=1")
    row = cur.fetchone()
    assert row and row["temperature"] == 2.0

    await bot.close()


@pytest.mark.asyncio
async def test_weather_now_forces_fetch(tmp_path):
    bot = Bot("dummy", str(tmp_path / "db.sqlite"))

    api_calls = []
    async def dummy(method, data=None):
        api_calls.append((method, data))
        return {"ok": True}

    bot.api_request = dummy  # type: ignore

    count = 0
    async def fetch_dummy(lat, lon):
        nonlocal count
        count += 1
        return {"current": {"temperature_2m": 5.0, "weather_code": 2, "wind_speed_10m": 1.0}}

    bot.fetch_open_meteo = fetch_dummy  # type: ignore

    await bot.start()

    await bot.handle_update({"message": {"text": "/start", "from": {"id": 1}}})
    bot.db.execute("INSERT INTO cities (id, name, lat, lon) VALUES (1, 'Rome', 41.9, 12.5)")
    bot.db.commit()

    await bot.handle_update({"message": {"text": "/weather now", "from": {"id": 1}}})
    assert count == 1
    assert api_calls[-1][0] == "sendMessage"

    await bot.close()


@pytest.mark.asyncio
async def test_weather_retry_logic(tmp_path):
    bot = Bot("dummy", str(tmp_path / "db.sqlite"))

    count = 0
    async def fetch_fail(lat, lon):
        nonlocal count
        count += 1
        return None

    bot.fetch_open_meteo = fetch_fail  # type: ignore

    await bot.start()

    await bot.handle_update({"message": {"text": "/start", "from": {"id": 1}}})
    bot.db.execute("INSERT INTO cities (id, name, lat, lon) VALUES (1, 'Rome', 41.9, 12.5)")
    bot.db.commit()

    await bot.collect_weather()
    assert count == 1
    # second call within a minute should not trigger another request
    await bot.collect_weather()
    assert count == 1

    # pretend one minute passed
    attempts, ts = bot.failed_fetches[1]
    bot.failed_fetches[1] = (attempts, ts - timedelta(minutes=1, seconds=1))
    await bot.collect_weather()
    assert count == 2

    # set three attempts in last second, should skip
    bot.failed_fetches[1] = (3, datetime.utcnow())
    await bot.collect_weather()
    assert count == 2

    # after an hour allowed again
    bot.failed_fetches[1] = (3, datetime.utcnow() - timedelta(hours=1, minutes=1))
    await bot.collect_weather()
    assert count == 3

    await bot.close()


@pytest.mark.asyncio
async def test_register_weather_post(tmp_path):
    bot = Bot("dummy", str(tmp_path / "db.sqlite"))

    api_calls = []
    async def dummy(method, data=None):
        api_calls.append((method, data))
        if method == "forwardMessage":
            return {"ok": True, "result": {"message_id": 99, "text": "orig"}}
        return {"ok": True, "result": {"message_id": 1}}

    bot.api_request = dummy  # type: ignore

    async def fetch_dummy(lat, lon):
        return {"current": {"temperature_2m": 15.0, "weather_code": 1, "wind_speed_10m": 2.0}}

    bot.fetch_open_meteo = fetch_dummy  # type: ignore

    await bot.start()

    await bot.handle_update({"message": {"text": "/start", "from": {"id": 1}}})
    await bot.handle_update({"message": {"text": "/addcity Paris 48.85 2.35", "from": {"id": 1}}})

    await bot.handle_update({"message": {"text": "/regweather https://t.me/c/123/5 Paris {1|temperature}", "from": {"id": 1}}})

    cur = bot.db.execute("SELECT chat_id, message_id, template, base_text FROM weather_posts")
    row = cur.fetchone()
    assert row and row["chat_id"] == -100123 and row["message_id"] == 5
    assert row["template"] == "Paris {1|temperature}"
    assert row["base_text"] == "orig"

    await bot.collect_weather()
    assert any(c[0] == "editMessageText" for c in api_calls)

    await bot.handle_update({"message": {"text": "/weatherposts update", "from": {"id": 1}}})
<<<<<<< HEAD
    assert api_calls[-2][0] == "editMessageText"
    msg = api_calls[-1]
    assert msg[0] == "sendMessage"
    assert "https://t.me/c/123/5" in msg[1]["text"]
    assert "15.0" in msg[1]["text"]
=======
    assert api_calls[-1][0] == "sendMessage"
    assert "Paris" in api_calls[-1][1]["text"]
>>>>>>> 369b894f

    await bot.close()
<|MERGE_RESOLUTION|>--- conflicted
+++ resolved
@@ -224,15 +224,12 @@
     assert any(c[0] == "editMessageText" for c in api_calls)
 
     await bot.handle_update({"message": {"text": "/weatherposts update", "from": {"id": 1}}})
-<<<<<<< HEAD
+
     assert api_calls[-2][0] == "editMessageText"
     msg = api_calls[-1]
     assert msg[0] == "sendMessage"
     assert "https://t.me/c/123/5" in msg[1]["text"]
     assert "15.0" in msg[1]["text"]
-=======
-    assert api_calls[-1][0] == "sendMessage"
-    assert "Paris" in api_calls[-1][1]["text"]
->>>>>>> 369b894f
-
-    await bot.close()
+
+
+    await bot.close()
