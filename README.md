--- conflicted
+++ resolved
@@ -28,15 +28,12 @@
 - /tz <offset> - set timezone offset (e.g., +02:00)
 - /addbutton <post_url> <text> <url> - add inline button to existing post (button text may contain spaces)
 - /delbutton <post_url> - remove all buttons from an existing post
-<<<<<<< HEAD
+
 - /addcity <name> <lat> <lon> - add a city for weather checks (admin, coordinates
   may include six or more decimal places)
 - /cities - list cities with inline delete buttons (admin). Coordinates are shown
   with six decimal places.
-=======
-- /addcity <name> <lat> <lon> - add a city for weather checks (admin)
-- /cities - list cities with inline delete buttons (admin)
->>>>>>> de9bebbe
+
 
 
 ## User Stories
