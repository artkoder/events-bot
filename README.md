--- conflicted
+++ resolved
@@ -53,10 +53,7 @@
 - /list_weather_channels - show configured weather channels with action buttons
 - /set_assets_channel - choose the channel used for weather assets
 
-<<<<<<< HEAD
-=======
 
->>>>>>> fef8802e
 When using the "Run now" button from `/list_weather_channels`, the bot attempts
 to copy the next available asset. If no unused asset exists, it replies with
 "No asset to publish".
@@ -67,10 +64,7 @@
 uploading assets. Only posts sent after the bot becomes an admin are captured.
 Used posts are deleted automatically after publishing so the channel always
 contains only fresh assets.
-<<<<<<< HEAD
-=======
 
->>>>>>> fef8802e
 
 
 
