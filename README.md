# Telegram Scheduler Bot

This bot allows authorized users to schedule posts to their Telegram channels.

## Features
- User authorization with superadmin.
- Channel tracking where bot is admin.
- Schedule message forwarding to one or more channels with inline interface. The bot forwards the original post so views and custom emoji are preserved. It must be a member of the source channel.
- If forwarding fails (e.g., bot not in source), the message is copied instead.
- View posting history.
- User lists show clickable usernames for easy profile access.
- Local timezone support for scheduling.
- Configurable scheduler interval.
- Add inline buttons to existing posts.
- Remove inline buttons from existing posts.


## Commands
- /start - register or access bot
- /pending - list pending users (admin)
- /approve <id> - approve user
- /reject <id> - reject user
- /list_users - list approved users
- /remove_user <id> - remove user
- /channels - list channels (admin)
- /scheduled - show scheduled posts with target channel names
- /history - recent posts
- /tz <offset> - set timezone offset (e.g., +02:00)
- /addbutton <post_url> <text> <url> - add inline button to existing post (button text may contain spaces)
- /delbutton <post_url> - remove all buttons from an existing post

- /addcity <name> <lat> <lon> - add a city for weather checks (admin, coordinates
  may include six or more decimal places)
- /cities - list cities with inline delete buttons (admin). Coordinates are shown
  with six decimal places.



## User Stories

### Done
- **US-1**: Registration of the first superadmin.
- **US-2**: User registration queue with limits and admin approval flow.
- **US-3**: Superadmin manages pending and approved users. Rejected users cannot
  register again. Pending and approved lists display clickable usernames with
  inline approval buttons.
- **US-4**: Channel listener events and `/channels` command.
- **US-5**: Post scheduling interface with channel selection, cancellation and rescheduling. Scheduled list shows the post preview or link along with the target channel name and time in HH:MM DD.MM.YYYY format.
- **US-6**: Scheduler forwards queued posts at the correct local time. If forwarding fails because the bot is not a member, it falls back to copying. Interval is configurable and all actions are logged.
- **US-8**: `/addbutton <post_url> <text> <url>` adds an inline button to an existing channel post. Update logged with INFO level.
- **US-9**: `/delbutton <post_url>` removes inline buttons from an existing channel post.
- **US-10**: Admin adds a city with `/addcity`.
- **US-11**: Admin views and removes cities with `/cities`.
<<<<<<< HEAD
- **US-12**: Periodic weather collection from Open-Meteo with up to three retries on failure.
- **US-13**: Admin requests last weather check info and can force an update.
=======
- **US-12**: Periodic weather collection from Open-Meteo.
- **US-13**: Admin requests last weather check info.
>>>>>>> 5ed50830

### In Progress
- **US-7**: Logging of all operations.

### Planned
- **US-14**: Admin registers a weather post for updates.
- **US-15**: Automatic weather post updates.
- **US-16**: Admin lists registered posts.

## Deployment
The bot is designed for Fly.io using a webhook on `/webhook` and listens on port `8080`.
For Telegram to reach the webhook over HTTPS, the Fly.io service must expose port `443` with TLS termination enabled. This is configured in `fly.toml`.

### Environment Variables
- `TELEGRAM_BOT_TOKEN` – Telegram bot API token.

- `WEBHOOK_URL` – external HTTPS URL of the deployed application. Used to register the Telegram webhook.

- `DB_PATH` – path to the SQLite database (default `bot.db`).
- `FLY_API_TOKEN` – token for automated Fly deployments.
- `TZ_OFFSET` – default timezone offset like `+02:00`.
- `SCHED_INTERVAL_SEC` – scheduler check interval in seconds (default `30`).

### Запуск локально
1. Install dependencies:
   ```bash
   pip install -r requirements.txt
   ```
2. Запустите бота:
   ```bash
   python main.py
   ```

> Fly.io secrets `TELEGRAM_BOT_TOKEN` и `FLY_API_TOKEN` должны быть заданы перед запуском.


### Деплой на Fly.io

1. Запустить приложение в первый раз (из CLI, однократно):

```bash
fly launch
fly volumes create sched_db --size 1


```

2. После этого любой push в ветку `main` будет автоматически триггерить деплой.

3. Все секреты устанавливаются через Fly.io UI или CLI:

```bash
fly secrets set TELEGRAM_BOT_TOKEN=xxx
fly secrets set WEBHOOK_URL=https://<app-name>.fly.dev/
```

The `fly.toml` file should expose port `443` so that Telegram can connect over HTTPS.

## CI/CD
Каждый push в main запускает GitHub Actions → flyctl deploy → Fly.io.
<|MERGE_RESOLUTION|>--- conflicted
+++ resolved
@@ -51,13 +51,10 @@
 - **US-9**: `/delbutton <post_url>` removes inline buttons from an existing channel post.
 - **US-10**: Admin adds a city with `/addcity`.
 - **US-11**: Admin views and removes cities with `/cities`.
-<<<<<<< HEAD
+
 - **US-12**: Periodic weather collection from Open-Meteo with up to three retries on failure.
 - **US-13**: Admin requests last weather check info and can force an update.
-=======
-- **US-12**: Periodic weather collection from Open-Meteo.
-- **US-13**: Admin requests last weather check info.
->>>>>>> 5ed50830
+
 
 ### In Progress
 - **US-7**: Logging of all operations.
