--- conflicted
+++ resolved
@@ -34,14 +34,11 @@
 - /delbutton <post_url> - remove all buttons from an existing post
 
 - /addcity <name> <lat> <lon> - add a city for weather checks (admin, coordinates
-<<<<<<< HEAD
+
   may include six or more decimal places and may be separated with a comma)
 - /addsea <name> <lat> <lon> - add a sea location for water temperature checks
   (comma separator allowed)
-=======
-  may include six or more decimal places)
-- /addsea <name> <lat> <lon> - add a sea location for water temperature checks
->>>>>>> 520bd680
+
 - /cities - list cities with inline delete buttons (admin). Coordinates are shown
   with six decimal places.
 
